GNU TLS NEWS -- History of user-visible changes.                -*- outline -*-
Copyright (C) 2004, 2005, 2006, 2007, 2008 Simon Josefsson
Copyright (C) 2000, 2001, 2002, 2003, 2004 Nikos Mavrogiannopoulos
See the end for copying conditions.

<<<<<<< HEAD
* Version 2.3.12 (unreleased)

** libgnutls: Fix gnutls_x509_crl_set_version on arm platforms.
The code didn't work properly on platforms where 'char' is unsigned,
when you set version 0.  Reported by Laurence Withers
<l@lwithers.me.uk> in
<http://permalink.gmane.org/gmane.comp.encryption.gpg.gnutls.devel/2825>.

** libgnutls-openssl: added RAND_pseudo_bytes API.
Patch from Robert Millan <rmh@aybabtu.com>.

** libgnutls: Bump shared library version.
The 2.3.x branch has removed several symbols from libgnutls-extra, so
bump the version to avoid problems.

** API and ABI modifications:
RAND_pseudo_bytes: ADDED to libgnutls-openssl.

* Version 2.3.11 (released 2008-05-20)

** Fix flaw in fix for GNUTLS-SA-2008-1-3.
The flaw would result in incorrectly terminated sessions with the
error "Decryption has failed" when the server sends a small packet
(typically when the session is closed).  Reported by Andreas Metzler
<ametzler@downhill.at.eu.org> in
<http://permalink.gmane.org/gmane.comp.encryption.gpg.gnutls.devel/2807>.

** Don't use gnulib headers when building C++ library.
Fixes builds under Windows.

** Make umask a requirement.
We don't know of any system that lacks it, even GNU CoreUtils use it
unconditionally.

** Update gnulib files.
Fixes a problem where it pulled in a replacement for memcmp under
MinGW, which caused the C++ example to fail to build.

** API and ABI modifications:
No changes since last version.

* Version 2.3.10 (released 2008-05-19)

** Added wide wildcard hostname matching.
Tiny patch by Jean-Philippe Garcia Ballester.

** Fix three security vulnerabilities.  [GNUTLS-SA-2008-1]
Thanks to CERT-FI for finding the bugs and providing detailed reports,
which allowed the bugs to be reproduced and fixed easily.  Patches
developed by Simon Josefsson and Nikos Mavrogiannopoulos.  Any updates
with more details about these vulnerabilities will be added to
<http://www.gnu.org/software/gnutls/security.html>

*** [GNUTLS-SA-2008-1-1]
*** libgnutls: Fix crash when sending invalid server name.
The crash can be triggered remotely before authentication, which can
lead to a Daniel of Service attack to disable the server.  The bug
cause gnutls to store more session resumption data than what was
allocated for, thus overwriting unallocated memory.

*** [GNUTLS-SA-2008-1-2]
*** libgnutls: Fix crash when sending repeated client hellos.
The crash can be triggered remotely before authentication, which can
lead to a Daniel of Service attack to disable the server.  The bug
triggers a null-pointer dereference.

*** [GNUTLS-SA-2008-1-3]
*** libgnutls: Fix crash in cipher padding decoding for invalid record lengths.
The crash can be triggered remotely before authentication, which can
lead to a Daniel of Service attack to disable the server.  The bug
cause gnutls to read memory beyond the end of the received record.

** libgnutlsxx: Updated API according to patches from Eduardo 
Villanueva Che (discussion at
<http://lists.gnu.org/archive/html/gnutls-devel/2007-02/msg00017.html>)

** Use umask to restrict permissions to owner before creating a file.

** API and ABI modifications:
No changes since last version.

* Version 2.3.9 (released 2008-05-16)

** libgnutls: Fix build failures if SRP/OpenPGP is disabled.
Based on report and tiny patches from
<jared.jennings.ctr@eglin.af.mil>, see
<https://savannah.gnu.org/support/index.php?106342>.

** libgnutls: Translation fixes.

** gnutls-cli: Fix so that PSK authentication works.
Also improve manual to give example for gnutls-cli PSK authentication.

** certtool: Encrypting a private key now require a confirmed password.
Before './certtool -k -8' would merely ask for a password once.
Reported by Daniel 'NebuchadnezzaR' Dehennin
<nebuchadnezzar@asgardr.info> see
<http://bugs.debian.org/cgi-bin/bugreport.cgi?bug=364287>.

** certtool: When writing private keys to files, change permissions of file.
Now the file which the private key is saved to is chmod'ed 0600.
Reported by martin f krafft <madduck@debian.org> see
<http://bugs.debian.org/cgi-bin/bugreport.cgi?bug=373169>.

** guile: Fix -fgnu89-inline test.

** Removed --enable-profile-mode.
The code linked gnutls with the libfc project (Function Check) which
appears to have been stalled since around 2002.

** Clean up header file checks by ./configure.

** Update of gnulib files.

** API and ABI modifications:
No changes since last version.

* Version 2.3.8 (released 2008-04-29)

** libgnutls: Increase default handshake packet size limit to 48kb.
The old limit was 16kb and some servers send huge list of trusted CAs,
thus running into the limit.  FYI, applications can further increase
this limit using gnutls_handshake_set_max_packet_length.  Thanks to
Marc Haber <mh+debian-bugs@zugschlus.de> and "Marc F. Clemente"
<marc@mclemente.net> for reporting and providing test servers.

** libgnutls: Add new error code: GNUTLS_E_HANDSHAKE_TOO_LARGE
Returned when the handshake data size is too large.  Before
GNUTLS_E_MEMORY_ERROR was used, which could be confused with other
error situations.

** libgnutls: Hide definitions in crypto.h.
We have decided that the APIs defined in crypto.h are not stable
enough for v2.4, so don't use any of those functions.

** gnutls-cli: exit when hostname doesn't match certificate.
Use --insecure to avoid hostname comparison.

** certtool: --inder and --outder replaced by --inraw and --outraw.
The reason is to align terminology with OpenPGP, which doesn't use
DER.  The old parameters will continue to work for some time.

** doc: Add section 'Index of new symbols in 2.4.0' to the GTK-DOC manual.

** doc: Many cosmetic fixes, to silence (most) gtk-doc warnings.

** Mingw32: Revert libgcrypt vasprintf work-around added in last release.
Use libgcrypt 1.4.1 or later when building on MinGW32, it removes the
vasprintf symbol from the libgcrypt library which caused problems.

** Update of gnulib files.

** tests: New self-test of crypto.h RNG code tests/crypto_rng.

** API and ABI modifications:
GNUTLS_E_HANDSHAKE_TOO_LARGE: ADDED.

* Version 2.3.7 (released 2008-04-21)

** opencdk now properly sets the key usage bits into openpgp keys.

** gnutls-cli: Fix crash on TLS handshake failures.
Reported by "Marc F. Clemente" <marc@mclemente.net> in Debian BTS #466477.
This is similar to <http://bugs.debian.org/429183>.

** certtool: with --generate-request and newly generated keys, print the key.

** Build fixes for MinGW.
Missing rpl_fseeko symbol in lib/opencdk/.  Better checks for linking
with -lws2_32 when needed.  Use ASCII only isprint() when printing
X.509 certificate information, to avoid non-ASCII but printable
characters.  Thanks to Massimo Gaspari <massimo.gaspari@alice.it> for
reports.

** Update internal copy of libtasn1 to version 1.4.
=======
* Version 2.3.4.netconf.2 (released 2008-06-04)

** libgnutls [PSK]: New API to retrieve PSK identity hint in client.
The function is gnutls_psk_client_get_hint.

** libgnutls [PSK]: New API to set PSK identity hint in server.
The function is gnutls_psk_set_server_credentials_hint.

** libgnutls [PSK]: Will send server key exchange with PSK identity hint.
The message is sent if the application has specified a PSK identity
hint using gnutls_psk_set_server_credentials_hint.

** psktool: Support new --netconf-hint to generate PSK key from password.
Uses the Netconf algorithm to derive PSK key from password.

** gnutls-serv: Support new --pskhint parameter to set PSK identity hint.

** gnutls-cli: Always support PSK modes, through a callback.
The callback will derive a PSK key using Netconf algorithm.  It will
print the PSK identity hint to help the user.

** API and ABI modifications:
gnutls_psk_client_get_hint: ADDED.
gnutls_psk_set_server_credentials_hint: ADDED.

* Version 2.3.4.netconf.1 (released 2008-05-15)

** Handle psk_identity_hint field in client.

** Change PSK key derivation logic.

** gnutls-cli: Fix so that PSK authentication works.
Back-ported from trunk.
>>>>>>> aa2c7264

** API and ABI modifications:
No changes since last version.

<<<<<<< HEAD
* Version 2.3.6 (released 2008-04-17)

** Make gnutls_x509_crq_sign2 set certificate request version if not set.
** Improve documentation for gnutls_x509_crq_sign2.
Based on report from "John Brooks" <aspecialj@gmail.com> in
<http://permalink.gmane.org/gmane.network.gnutls.general/1154>.

** tests/pathlen: run diff without parameters to improve portability.
Based on HPUX build hints in
<http://hpux.cs.utah.edu/hppd/cgi-bin/wwwtar?/hpux/Gnu/gnutls-2.3.4/gnutls-2.3.4-src-11.11.tar.gz+gnutls-2.3.4/HPUX.Install+text>.

** Don't use %e specifier with strftime, it doesn't work under Windows.
Reported by Massimo Gaspari <massimo.gaspari@alice.it> in
<http://permalink.gmane.org/gmane.network.gnutls.general/1170>.

** Remove all uses of gnutls_alloca/gnutls_afree.
Use normal gnutls_malloc instead.  One reason is increased portability
to Windows, the other is that several of the uses may be unsafe
because the size of data allocated could be large.  Reported by
Massimo Gaspari <massimo.gaspari@alice.it> in
<http://permalink.gmane.org/gmane.network.gnutls.general/1170>.

** Build Guile code with -fgnu89-inline only when supported.
Reported by Kris Karas <ktk@enterprise.bidmc.harvard.edu> in
<http://permalink.gmane.org/gmane.comp.encryption.gpg.gnutls.devel/2708>.

** Several GTK-DOC related fixes.

** Clean up OpenCDK related code.
GnuTLS now requires its internal OpenCDK code rather than the external
GPL library OpenCDK.  Unfortunately, we don't have resources to
maintain an external library (help welcome).

** API and ABI modifications:
No changes since last version.

* Version 2.3.5 (released 2008-04-14)

** Build fix for MinGW and --disable-shared.
Reported by Massimo Gaspari <massimo.gaspari@alice.it> in
<http://permalink.gmane.org/gmane.network.gnutls.general/1145>.

** Document how to generate CRLs.
Suggested by "Rainer Gerhards" <rgerhards@gmail.com>.

** Documented the --priority option to gnutls-cli and gnutls-serv.

** Several minor fixes in the OpenPGP interface.
Thanks to Daniel Kahn Gillmor.

** Fix fopen file descriptor leak in PSK server code.
Thanks to Laurence Withers <l@lwithers.me.uk>, see
<http://lists.gnu.org/archive/html/gnutls-devel/2008-04/msg00002.html>.

** Translations files not stored directly in git to avoid merge conflicts.

** New APIs to let applications replace the RNG used.
Update all RNG callers in the code to use the new interface.

** Guile code now built with -fgnu89-inline to fix inline semantic problem.

** Update gnulib files.

** API and ABI modifications:
gnutls_crypto_rnd_register: ADDED
gnutls_rnd_level_t: ADDED
GNUTLS_RND_KEY: ADDED, gnutls_rnd_level_t member
GNUTLS_RND_RANDOM: ADDED, gnutls_rnd_level_t member
GNUTLS_RND_NONCE: ADDED, gnutls_rnd_level_t member
gnutls_crypto_rnd_st: ADDED
GNUTLS_DIG_SHA224: ADDED
GNUTLS_SIGN_RSA_SHA224: ADDED
gnutls_openpgp_crt_get_auth_subkey: MODIFIED
=======
* Version 2.3.4.netconf.0 (released 2008-04-13)

** Support Netconf PSK key derivation.
The function gnutls_psk_netconf_derive_key supports the PSK key
derivation as specified in draft-ietf-netconf-tls-01.txt.  New self
test netconf-psk.c.

** New PSK example client and server.
See doc/examples/ex-client-psk.c and doc/examples/ex-serv-psk.c.

** API and ABI modifications:
gnutls_psk_netconf_derive_key: ADDED
>>>>>>> aa2c7264

* Version 2.3.4 (released 2008-03-19)

** Finish renaming of gnutls_certificate_export_x509_cas etc.
They weren't renamed in the public header file.

** Added functions to register a cipher/mac/digest. This allows to 
override the included ones.

** Fix a bunch of compiler warnings.

** API and ABI modifications:
gnutls_crypto_cipher_st: ADDED
gnutls_crypto_mac_st: ADDED
gnutls_crypto_digest_st: ADDED
gnutls_crypto_cipher_register: ADDED
gnutls_crypto_mac_register: ADDED
gnutls_crypto_digest_register: ADDED
GNUTLS_E_CRYPTO_ALREADY_REGISTERED: ADDED

* Version 2.3.3 (released 2008-03-10)

** Fix build failure in libextra/gnutls_extra.c that needed opencdk.h.
Reported by Roman Bogorodskiy <novel@FreeBSD.org>.

** No longer compiled using -D_REENTRANT -D_THREAD_SAFE.
We could not find any modern justification for enabling these flags by
default.  If you know of some platform that needs one of the flags to
work properly, please let us know.  (Actually introduced in v2.3.0 but
not documented until now.)

** Importing many CA certificates are now considerably faster.
This affect gnutls_certificate_set_x509_trust_mem,
gnutls_certificate_set_x509_trust, and
gnutls_certificate_set_x509_trust_file.  The complexity was reduced
from O(2*n^2) to O(n).  When adding 206 files containing 408
certificates, using gnutls_certificate_set_x509_trust_file, the time
dropped from 40 seconds to 0.3 seconds.  Thanks to Edgar Fuß for code
to trigger the problem.  See also
<http://blog.josefsson.org/2008/02/27/real-world-performance-tuning-with-callgrind/>.

** Clarify documentation for gnutls_x509_crt_set_subject_alternative_name
** to be explicit that it takes zero terminated data.

** gnutls-cli --print-cert now print PKCS#3 format Diffie-Hellman parameters.

** Documentation fixes for the GTK-DOC manual.

** Fix compilation error related to __FUNCTION__ on some systems.
Reported by Tim Mooney, see
<https://savannah.gnu.org/support/?106267>.

** Updated translations.

** Update gnulib files.

** API and ABI modifications:
gnutls_hex2bin: MODIFIED, uses size_t instead of int for string length,
		and char* instead of void* for output buffer.

* Version 2.3.2 (released 2008-02-26)

** Fix srcdir!=objdir failure in openpgpself test.

** Improved API documentation output from GTK-DOC.

** Added gnutls_x509_dn_export(). Patch by Joe Orton.

** Renamed gnutls_certificate_export_x509_cas and friends.
See <http://lists.gnu.org/archive/html/gnutls-devel/2008-02/msg00043.html>.

** Internal header files cleanup.

** API and ABI modifications:
gnutls_certificate_export_x509_cas: RENAMED to gnutls_certificate_get_x509_cas
gnutls_certificate_export_x509_crls: RENAMED to gnutls_certificate_get_x509_crls
gnutls_certificate_export_openpgp_keyring: RENAMED to gnutls_certificate_get_openpgp_keyring
gnutls_x509_dn_export: ADDED

* Version 2.3.1 (released 2008-02-21)

** OpenPGP support merged into libgnutls and is now licensed under LGPL.
The included copy of OpenCDK has been stripped down and re-licensed
under the LGPL.

** Cipher priority string handling now handle strings that starts with NULL.
Thanks to Laurence Withers <l@lwithers.me.uk>.

** gnutls-cli: When -d is used, also prints RNG information from libgcrypt.

** Corrected memory leaks in session resuming and DHE ciphersuites. Reported
by Daniel Stenberg.

** Increased the default certificate verification chain limits and allowed
for checks without limitation.

** Corrected the behaviour of gnutls_x509_crt_get_subject_alt_name()
and gnutls_x509_crt_get_subject_alt_name() to not null terminate binary
strings and return the proper size.

** Add section 'On Record Padding' to the manual.
This collects all problems related to record padding with
Nokia/Sony-Ericsson phones that we know about.

** Several improvements in the OpenPGP authentication.
Now subkeys can be used for authentication, according to
draft-mavrogiannopoulos-rfc5081bis-00.txt.

** certtool can print information on OpenPGP certificates and keys.

** Added gnutls_x509_dn_import/init/deinit() to access raw DER DN.
Patch by Joe Orton.

** Added gnutls_certificate_export_x509_cas and other functions to
export elements from the certificate credentials structure.  Based on
suggestion from Joe Orton.

** Doc fixes.
Clarify that srp_base64 is not the same as normal base64.

** Fix non-portable use of brace expansion in makefiles.

** API and ABI modifications:
gnutls_certificate_export_x509_cas: ADDED
gnutls_certificate_export_x509_crls: ADDED
gnutls_certificate_export_openpgp_keyring: ADDED
gnutls_openpgp_keyid_t: ADDED, instead of hard-coded 'unsigned char[8]'.
gnutls_openpgp_crt_get_key_id: ADDED, obsoletes gnutls_openpgp_crt_get_id.
gnutls_openpgp_crt_get_revoked_status: ADDED
gnutls_openpgp_crt_get_subkey_count: ADDED
gnutls_openpgp_crt_get_subkey_idx: ADDED
gnutls_openpgp_crt_get_subkey_revoked_status: ADDED
gnutls_openpgp_crt_get_subkey_pk_algorithm: ADDED
gnutls_openpgp_crt_get_subkey_creation_time: ADDED
gnutls_openpgp_crt_get_subkey_expiration_time: ADDED
gnutls_openpgp_crt_get_subkey_id: ADDED
gnutls_openpgp_crt_get_subkey_usage: ADDED
gnutls_openpgp_privkey_get_fingerprint: ADDED
gnutls_openpgp_privkey_get_key_id: ADDED
gnutls_openpgp_privkey_get_subkey_count: ADDED
gnutls_openpgp_privkey_get_subkey_idx: ADDED
gnutls_openpgp_privkey_get_subkey_revoked_status: ADDED
gnutls_openpgp_privkey_get_revoked_status: ADDED
gnutls_openpgp_privkey_get_subkey_pk_algorithm: ADDED
gnutls_openpgp_privkey_get_subkey_expiration_time: ADDED
gnutls_openpgp_privkey_get_subkey_id: ADDED
gnutls_openpgp_privkey_get_subkey_creation_time: ADDED
gnutls_openpgp_crt_get_subkey_pk_dsa_raw: ADDED
gnutls_openpgp_crt_get_subkey_pk_rsa_raw: ADDED
gnutls_openpgp_crt_get_pk_dsa_raw: ADDED
gnutls_openpgp_crt_get_pk_rsa_raw: ADDED
gnutls_openpgp_privkey_export_subkey_dsa_raw: ADDED
gnutls_openpgp_privkey_export_subkey_rsa_raw: ADDED
gnutls_openpgp_privkey_export_dsa_raw: ADDED
gnutls_openpgp_privkey_export_rsa_raw: ADDED
gnutls_openpgp_privkey_export: ADDED
gnutls_certificate_set_openpgp_key_file2: ADDED
gnutls_certificate_set_openpgp_key_mem2: ADDED
gnutls_x509_dn_init: ADDED
gnutls_x509_dn_import: ADDED
gnutls_x509_dn_deinit: ADDED
GNUTLS_E_OPENPGP_SUBKEY_ERROR: ADDED
gnutls_hex2bin: ADDED
GNUTLS_CRT_PRINT_FULL: ADDED, same as old GNUTLS_X509_CRT_FULL.
GNUTLS_CRT_PRINT_ONELINE: ADDED, same as old GNUTLS_X509_CRT_ONELINE.
GNUTLS_CRT_PRINT_UNSIGNED_FULL: ADDED, same as
                                old GNUTLS_X509_CRT_UNSIGNED_FULL.

* Version 2.3.0 (released 2008-01-08)

** LZO compression is now disabled by default.
The reason is that LZO compression is not standardized in TLS.  If you
wish to experiment with it, you will have to supply --with-lzo when
invoking ./configure.  The internal copy of minilzo is no longer
included with GnuTLS, so you will need to install liblzo or liblzo2 on
your system to have --with-lzo to be effective.

** More than one server name field is now sent to the server properly.
Thanks to mark.phillips@virgin.net.

** Fixes the post_client_hello_function(). The extensions are now parsed
in a callback friendly way.

** Fix for certificate selection in servers with certificate callbacks.

** Updated translations.

** Update gnulib files.

** API and ABI modifications:
No changes since last version.

* Version 2.2.5 (released 2008-05-19)

** Fix flaw in fix for GNUTLS-SA-2008-1-3.
The flaw would result in incorrectly terminated sessions with the
error "Decryption has failed" when the server sends a small packet
(typically when the session is closed).  Reported by Andreas Metzler
<ametzler@downhill.at.eu.org> in
<http://permalink.gmane.org/gmane.comp.encryption.gpg.gnutls.devel/2807>.

** API and ABI modifications:
No changes since last version.

* Version 2.2.4 (released 2008-05-19)

** Fix three security vulnerabilities.  [GNUTLS-SA-2008-1]
Thanks to CERT-FI for finding the bugs and providing detailed reports,
which allowed the bugs to be reproduced and fixed easily.  Patches
developed by Simon Josefsson and Nikos Mavrogiannopoulos.  Any updates
with more details about these vulnerabilities will be added to
<http://www.gnu.org/software/gnutls/security.html>

*** [GNUTLS-SA-2008-1-1]
*** libgnutls: Fix crash when sending invalid server name.
The crash can be triggered remotely before authentication, which can
lead to a Daniel of Service attack to disable the server.  The bug
cause gnutls to store more session resumption data than what was
allocated for, thus overwriting unallocated memory.

*** [GNUTLS-SA-2008-1-2]
*** libgnutls: Fix crash when sending repeated client hellos.
The crash can be triggered remotely before authentication, which can
lead to a Daniel of Service attack to disable the server.  The bug
triggers a null-pointer dereference.

*** [GNUTLS-SA-2008-1-3]
*** libgnutls: Fix crash in cipher padding decoding for invalid record lengths.
The crash can be triggered remotely before authentication, which can
lead to a Daniel of Service attack to disable the server.  The bug
cause gnutls to read memory beyond the end of the received record.

** API and ABI modifications:
No changes since last version.

* Version 2.2.3 (released 2008-05-06)

** Increase default handshake packet size limit to 48kb.
The old limit was 16kb and some servers send huge list of trusted CAs,
thus running into the limit.  FYI, applications can further increase
this limit using gnutls_handshake_set_max_packet_length.  Thanks to
Marc Haber <mh+debian-bugs@zugschlus.de> and "Marc F. Clemente"
<marc@mclemente.net> for reporting and providing test servers.

** Fix compilation error related to __FUNCTION__ on some systems.
Reported by Tim Mooney, see
<https://savannah.gnu.org/support/?106267>.

** Documented the --priority option to gnutls-cli and gnutls-serv.

** Fix fopen file descriptor leak in PSK server code.
Thanks to Laurence Withers <l@lwithers.me.uk>, see
<http://lists.gnu.org/archive/html/gnutls-devel/2008-04/msg00002.html>.

** Build Guile code with -fgnu89-inline only when supported.
Reported by Kris Karas <ktk@enterprise.bidmc.harvard.edu> in
<http://permalink.gmane.org/gmane.comp.encryption.gpg.gnutls.devel/2708>.

** Make Camellia encryption work.
Reported by Yoshisato YANAGISAWA <yanagisawa@csg.is.titech.ac.jp> in
<http://thread.gmane.org/gmane.comp.encryption.gpg.gnutls.devel/2746>.

** API and ABI modifications:
No changes since last version.

* Version 2.2.2 (released 2008-02-21)

** Cipher priority string handling now handle strings that starts with NULL.
Thanks to Laurence Withers <l@lwithers.me.uk>.

** Corrected memory leaks in session resuming and DHE ciphersuites. Reported
by Daniel Stenberg.

** Increased the default certificate verification chain limits and allowed
for checks without limitation.

** Corrected the behaviour of gnutls_x509_crt_get_subject_alt_name()
and gnutls_x509_crt_get_subject_alt_name() to not null terminate binary
strings and return the proper size.

** API and ABI modifications:
No changes since last version.

* Version 2.2.1 (released 2008-01-17)

** Prevent linking libextra against previously installed libgnutls.
Tiny patch from "Alon Bar-Lev" <alon.barlev@gmail.com>, see
<http://bugs.gentoo.org/show_bug.cgi?id=202269>.

** Fixes the post_client_hello_function(). The extensions are now parsed
in a callback friendly way.

** Fix for certificate selection in servers with certificate callbacks.

** API and ABI modifications:
No changes since last version.

* Version 2.2.0 (released 2007-12-14)

** Update internal copy of libtasn1 to version 1.2.

** Certtool --verify-chain now handle inputs larger than 64kb.
This fixes the self-test "rsa-md5-collision" under MinGW+Wine with
recent versions of libgcrypt.  The problem was that Wine with the
libgcrypt RNG generates huge amounts of debugging output.

** Translation updates.
Added Dutch translation.  Updated Polish and Swedish translation.

** Major changes compared to the v2.0 branch:

*** SRP support aligned with newly published RFC 5054.

*** OpenPGP support aligned with newly published RFC 5081.

*** Support for DSA2 keys.

*** Support for Camellia cipher.

*** Support for Opaque PRF Input extension.

*** PKCS#8 parser now handle DSA keys.

*** Change from GPLv2 to GPLv3 for command-line tools, libgnutls-extra, etc.
Notice that liblzo2 2.02 is licensed under GPLv2 only.  Earlier
versions, such as 2.01 which is included with GnuTLS, is available
under GPLv2 or later.  If this incompatibility causes problems, we
recommend you to disable LZO using --without-lzo.  LZO compression is
not a standard TLS compression algorithm, so the impact should be
minimal.

*** Functions for disabling record protocol padding.
Works around bugs on Nokia/Ericsson phones.

*** New functions gnutls_priority_set() for setting cipher priorities easily.
Priorities like "COMPAT" also enables other work arounds, such as
disabling padding.

*** Other minor improvements and bug fixes.

** Backwards incompatible API/ABI changes in GnuTLS 2.2
To adapt to changes in the TLS extension specifications for OpenPGP
and SRP, the GnuTLS API had to be modified.  This means breaking the
API and ABI backwards compatibility.  That is something we try to
avoid unless it is necessary.  We decided to also remove the already
deprecated stub functions for X.509 to XML conversion and TLS
authorization (see below) when we had the opportunity.

Generally, most applications does not need to be modified.  Just
re-compile them against the latest GnuTLS release, and it should work
fine.

Applications that use the OpenPGP or SRP features needs to be
modified.  Below is a list of the modified APIs and discussion of what
the minimal things you need to modify in your application to make it
work with GnuTLS 2.2.

Note that GnuTLS 2.2 also introduces new APIs -- such as
gnutls_set_priority() that is superior to
gnutls_set_default_priority() -- that you may want to start using.
However, using those new APIs is not required to use GnuTLS 2.2 since
the old functions continue are still supported.  This text only
discuss what you minimally have to modify.

*** XML related changes
The function `gnutls_x509_crt_to_xml' has been removed.  It has been
deprecated and only returned an error code since GnuTLS version
1.2.11.  Nobody has complained, so users doesn't seem to miss the
functionality.  We don't know of any other library to convert X.509
certificates into XML format, but we decided (long ago) that GnuTLS
isn't the right place for this kind of functionality.  If you want
help to find some other library to use here, please explain and
discuss your use case on help-gnutls@gnu.org.

*** TLS Authorization related changes
Everything related to TLS authorizations have been removed, they were
only stub functions that returned an error code:

 GNUTLS_SUPPLEMENTAL_AUTHZ_DATA
 gnutls_authz_data_format_type_t
 gnutls_authz_recv_callback_func
 gnutls_authz_send_callback_func
 gnutls_authz_enable
 gnutls_authz_send_x509_attr_cert
 gnutls_authz_send_saml_assertion
 gnutls_authz_send_x509_attr_cert_url
 gnutls_authz_send_saml_assertion_url

*** SRP related changes
The callback gnutls_srp_client_credentials_function has a new
prototype, and its semantic has changed.  You need to rewrite the
callback, see the updated function documentation and SRP example code
(doc/examples/ex-client-srp.c and doc/examples/ex-serv-srp.c) for more
information.

The alert codes GNUTLS_A_MISSING_SRP_USERNAME and
GNUTLS_A_UNKNOWN_SRP_USERNAME are no longer used by the SRP
specification, instead the GNUTLS_A_UNKNOWN_PSK_IDENTITY alert is
used.  There are #define's to map the old names to the new.  You may
run into problems if you have a switch-case with cases for both SRP
alerts, since they are now mapped to the same value.  The solution is
to drop the SRP alerts from such switch cases, as they are now
deprecated in favor of GNUTLS_A_UNKNOWN_PSK_IDENTITY.

*** OpenPGP related changes
The function `gnutls_certificate_set_openpgp_keyserver' have been
removed.  There is no replacement functionality inside GnuTLS.  If you
need keyserver functionality, consider using the GnuPG tools.

All functions, types, and error codes related to OpenPGP trustdb
format have been removed.  The trustdb format is a non-standard
GnuPG-specific format, and we recommend you to use key rings instead.
The following have been removed:

 gnutls_certificate_set_openpgp_trustdb
 gnutls_openpgp_trustdb_init
 gnutls_openpgp_trustdb_deinit
 gnutls_openpgp_trustdb_import
 gnutls_openpgp_key_verify_trustdb
 gnutls_openpgp_trustdb_t
 GNUTLS_E_OPENPGP_TRUSTDB_VERSION_UNSUPPORTED

The following functions has an added parameter of the (new) type
`gnutls_openpgp_crt_fmt_t'.  The type specify the format of the data
(binary or base64).  The functions are:
 gnutls_certificate_set_openpgp_key_file
 gnutls_certificate_set_openpgp_key_mem
 gnutls_certificate_set_openpgp_keyring_mem
 gnutls_certificate_set_openpgp_keyring_file

To improve terminology and align with the X.509 interface, some
functions have been renamed.  Compatibility mappings exists.  The old
and new names of the affected functions and types are:

        Old name                                New name
 gnutls_openpgp_key_t                    gnutls_openpgp_crt_t
 gnutls_openpgp_key_fmt_t                gnutls_openpgp_crt_fmt_t
 gnutls_openpgp_key_status_t             gnutls_openpgp_crt_status_t
 GNUTLS_OPENPGP_KEY                      GNUTLS_OPENPGP_CERT
 GNUTLS_OPENPGP_KEY_FINGERPRINT          GNUTLS_OPENPGP_CERT_FINGERPRINT
 gnutls_openpgp_key_init                 gnutls_openpgp_crt_init
 gnutls_openpgp_key_deinit               gnutls_openpgp_crt_deinit
 gnutls_openpgp_key_import               gnutls_openpgp_crt_import
 gnutls_openpgp_key_export               gnutls_openpgp_crt_export
 gnutls_openpgp_key_get_key_usage        gnutls_openpgp_crt_get_key_usage
 gnutls_openpgp_key_get_fingerprint      gnutls_openpgp_crt_get_fingerprint
 gnutls_openpgp_key_get_pk_algorithm     gnutls_openpgp_crt_get_pk_algorithm
 gnutls_openpgp_key_get_name             gnutls_openpgp_crt_get_name
 gnutls_openpgp_key_get_version          gnutls_openpgp_crt_get_version
 gnutls_openpgp_key_get_creation_time    gnutls_openpgp_crt_get_creation_time
 gnutls_openpgp_key_get_expiration_time  gnutls_openpgp_crt_get_expiration_time
 gnutls_openpgp_key_get_id               gnutls_openpgp_crt_get_id
 gnutls_openpgp_key_check_hostname       gnutls_openpgp_crt_check_hostname
 gnutls_openpgp_send_key                 gnutls_openpgp_send_cert

** API and ABI modifications:
No changes since last version.

* Version 2.1.8 (released 2007-12-10)

** The GPL version has been changed from version 2 to version 3.
This affects the self-tests, command-line tools, the libgnutls-extra
library, the relevant guile parts, and the build environment.

** Added gnutls_x509_crt_get_subject_alt_name2().

** Corrected a segfault when setting an empty gnutls_priority_t
at gnutls_priority_set().

** Use gettext 0.17 which updates m4/lib-*.m4 macros.
Fixes a problem with spurious -L/usr/lib additions.

** API and ABI modifications:
gnutls_x509_crt_get_subject_alt_name2: ADD.

* Version 2.1.7 (released 2007-11-29)

** PKCS #8 parser can now encode/decode DSA keys.

** Updated gnutls_set_default_priority2() now renamed to
gnutls_priority_set() and gnutls_priority_set_direct() which
accept a string to indicate preferences of ciphersuite parameters.

** gnutls-cli and gnutls-serv now have a --priority option to set
the priority string.

** The gnutls_*_convert_priority() functions were deprecated by
the gnutls_priority_set() and gnutls_priority_set_direct().

** Internal copy of OpenCDK upgraded to version 0.6.6.

** API and ABI modifications:
gnutls_priority_init: ADD.
gnutls_priority_deinit: ADD.
gnutls_priority_set: ADD.
gnutls_priority_set_direct: ADD.
gnutls_set_default_priority2: RENAMED to gnutls_priority_set_direct()
gnutls_mac_convert_priority: REMOVED
gnutls_compression_convert_priority: REMOVED
gnutls_protocol_convert_priority: REMOVED
gnutls_kx_convert_priority: REMOVED
gnutls_cipher_convert_priority: REMOVED
gnutls_certificate_type_convert_priority: REMOVED
gnutls_set_default_priority: UNDEPRECATED
gnutls_set_default_priority_export: UNDEPRECATED

** Undocumented API and ABI modifications earlier in the 2.1.x series:
GNUTLS_CIPHER_UNKNOWN: ADD.
GNUTLS_CIPHER_CAMELLIA_128_CBC: ADD.
GNUTLS_CIPHER_CAMELLIA_256_CBC: ADD.
GNUTLS_KX_UNKNOWN: ADD.
GNUTLS_COMP_UNKNOWN: ADD.
GNUTLS_CRT_UNKNOWN: ADD.
gnutls_mac_get_id: ADD.
gnutls_compression_get_id: ADD.
gnutls_cipher_get_id: ADD.
gnutls_kx_get_id: ADD.
gnutls_protocol_get_id: ADD.
gnutls_certificate_type_get_id: ADD.
gnutls_handshake_post_client_hello_func: ADD.
gnutls_certificate_send_x509_rdn_sequence: ADD prototype to gnutls.h.in.

* Version 2.1.6 (released 2007-11-15)

** Corrected bug in decompression of expanded compression data.

** Added the --to-p8 option to certtool to convert private keys
to PKCS #8 keys.

** Introduced the GNUTLS_E_BASE64_UNEXPECTED_HEADER_ERROR error code.

** gnutls_certificate_set_x509_key_* can now read PKCS #8 unencrypted
private keys.

** Fixed GNUTLS_E_UNKNOWN_ALGORITHM vs GNUTLS_E_UNKNOWN_HASH_ALGORITHM.
During the 2.1.x series the GNUTLS_E_UNKNOWN_HASH_ALGORITHM error code
was renamed to GNUTLS_E_UNKNOWN_ALGORITHM, unfortunately without being
documented.  This caused some problems (e.g., debian #450854).  To
avoid backwards compatibility problems, this release revert this
change, so that GNUTLS_E_UNKNOWN_HASH_ALGORITHM works just like it has
done in GnuTLS 2.0.x and earlier, and add a new error code
GNUTLS_E_UNKNOWN_ALGORITHM.

** Fixes several gtk-doc warnings.

** API and ABI modifications:
GNUTLS_E_UNKNOWN_ALGORITHM: CHANGED.
GNUTLS_E_UNKNOWN_HASH_ALGORITHM: CHANGED.
GNUTLS_E_BASE64_UNEXPECTED_HEADER_ERROR: ADD.

* Version 2.1.5 (released 2007-11-01)

** Fix PKCS#3 parameter export problem.

** Improve certtool queries, they now print the default value.

** Fix ABI version.

** Update gnulib files.

** API and ABI modifications:
No changes since last version.

* Version 2.1.4 (released 2007-10-27)

** Added the --v1 option to certtool, to allow generating X.509
version 1 certificates. 

** certtool: Add option --disable-quick-random to enable the old behaviour
of using /dev/random to generate keys.

** Added priority functions that accept strings.

** Added gnutls_set_default_priority2() which accepts a flag to indicate
priorities preferences.

** Added gnutls_record_disable_padding() to allow servers talking to 
buggy clients that complain if the TLS 1.0 record protocol padding is
used.

** Introduced gnutls_session_enable_compatibility_mode() to allow enabling
all supported compatibility options (like disabling padding).

** The gnutls_certificate_set_openpgp_* functions were modified to include
the format. This makes the interface consistent with the x509 functions.

** Internal copy of OpenCDK upgraded to version 0.6.5.

** Update gnulib files.

** API and ABI modifications:
gnutls_certificate_set_openpgp_key_mem: MODIFIED
gnutls_certificate_set_openpgp_key_file: MODIFIED
gnutls_certificate_set_openpgp_keyring_mem: MODIFIED
gnutls_certificate_set_openpgp_keyring_file: MODIFIED
gnutls_set_default_priority: DEPRECATED
gnutls_set_default_priority_export: DEPRECATED
gnutls_set_default_priority2: ADDED
gnutls_session_enable_compatibility_mode: ADDED
gnutls_record_disable_padding: ADDED
gnutls_mac_convert_priority: ADDED
gnutls_compression_convert_priority: ADDED
gnutls_protocol_convert_priority: ADDED
gnutls_kx_convert_priority: ADDED
gnutls_cipher_convert_priority: ADDED
gnutls_certificate_type_convert_priority: ADDED
gnutls_openpgp_key_t: RENAMED to gnutls_openpgp_crt_t
gnutls_openpgp_key_status_t: RENAMED to gnutls_openpgp_crt_status_t
gnutls_openpgp_send_key: RENAMED to gnutls_openpgp_send_cert
gnutls_openpgp_key_init: RENAMED to gnutls_openpgp_crt_init
gnutls_openpgp_key_import: RENAMED to gnutls_openpgp_crt_import
gnutls_openpgp_key_export: RENAMED to gnutls_openpgp_crt_export
gnutls_openpgp_key_check_hostname: RENAMED to gnutls_openpgp_crt_check_hostname
gnutls_openpgp_key_get_creation_time: RENAMED to gnutls_openpgp_crt_get_creation_time
gnutls_openpgp_key_get_expiration_time: RENAMED to gnutls_openpgp_crt_get_expiration_time
gnutls_openpgp_key_get_fingerprint: RENAMED to gnutls_openpgp_crt_get_fingerprint
gnutls_openpgp_key_get_version: RENAMED to gnutls_openpgp_crt_get_version
gnutls_openpgp_key_get_pk_algorithm: RENAMED to gnutls_openpgp_crt_get_pk_algorithm
gnutls_openpgp_key_get_name: RENAMED to gnutls_openpgp_crt_get_name
gnutls_openpgp_key_deinit: RENAMED to gnutls_openpgp_crt_deinit
gnutls_openpgp_key_get_id: RENAMED to gnutls_openpgp_crt_get_id
gnutls_openpgp_key_get_key_usage: RENAMED to gnutls_openpgp_crt_get_key_usage
gnutls_openpgp_key_verify_ring: RENAMED to gnutls_openpgp_crt_verify_ring
gnutls_openpgp_key_verify_self: RENAMED to gnutls_openpgp_crt_verify_self

* Version 2.1.3 (released 2007-10-17)

** TLS authorization support removed.
This technique may be patented in the future, and it is not of crucial
importance for the Internet community.  After deliberation we have
concluded that the best thing we can do in this situation is to
encourage society not to adopt this technique.  We have decided to
lead the way with our own actions.

** Re-enabled the 256 bit ciphers in the default priorities.

** Corrected bugs in openpgp key verification using a keyring (both in
gnutls and opencdk)

** API and ABI modifications:
gnutls_certificate_set_openpgp_keyserver: REMOVED
gnutls_authz_data_format_type_t,
gnutls_authz_recv_callback_func,
gnutls_authz_send_callback_func,
gnutls_authz_enable,
gnutls_authz_send_x509_attr_cert,
gnutls_authz_send_saml_assertion,
gnutls_authz_send_x509_attr_cert_url,
gnutls_authz_send_saml_assertion_url: REMOVED.
GNUTLS_SUPPLEMENTAL_USER_MAPPING_DATA: ADDED.  To avoid that the
    gnutls_supplemental_data_format_type_t enum type becomes empty.

* Version 2.1.2 (released 2007-10-14)

** Removed all the trustdb code from openpgp authentication.
We now use only the well-specified keyrings.

** The 256 bit ciphers are not enabled in the default priorities.

** Added support for DSA2 using libgcrypt 1.3.0.

** certtool: Fixed data corruption when using --outder.

** Removed all the xml related stubs and functions.

** Added capability to set a callback after the client hello is received
by the server in order to adjust parameters before the handshake.

** SRP was corrected to adhere to the latest draft (published soon as RFC)

** Corrected bug which did not allow a server to run without supporting
certificates.

** Updated the DN parser which now prints wrongly decoded values as hex
strings.

** certtool: Add option --quick-random.
For generating low security test credentials.

** API and ABI modifications:
gnutls_x509_crt_to_xml: REMOVED
gnutls_openpgp_key_to_xml: REMOVED
gnutls_openpgp_key_verify_trustdb: REMOVED
gnutls_openpgp_trustdb_init: REMOVED
gnutls_openpgp_trustdb_deinit: REMOVED
gnutls_openpgp_trustdb_import: REMOVED
gnutls_certificate_set_openpgp_trustdb: REMOVED
gnutls_srp_client_credentials_function: CHANGED
gnutls_handshake_set_post_client_hello_function: ADDED
gnutls_mac_get_key_size: ADDED
GNUTLS_E_OPENPGP_TRUSTDB_VERSION_UNSUPPORTED: DEPRECATED.
GNUTLS_A_MISSING_SRP_USERNAME: DEPRECATED
GNUTLS_A_UNKNOWN_SRP_USERNAME: DEPRECATED

* Version 2.1.1 (released 2007-09-24)

** Added support for Camellia cipher, thanks to Yoshisato YANAGISAWA.
Camellia is only enabled in GnuTLS if the installed libgcrypt has been
compiled with Camellia support.  See the libgcrypt documentation on
how to enable it.  Unconditionally disable it using the configure
option --disable-camellia.  Fixes #1.

** Properly document in the NEWS file the API change in the last release.

** API and ABI modifications:
No changes since last version.

* Version 2.1.0 (released 2007-09-20)

** Support for draft-rescorla-tls-opaque-prf-input-00.txt.
The support is disabled by default.  Since no value has been allocated
by the IANA for this extension yet, you will need to provide one
yourself by invoking './configure --enable-opaque-prf-input=42'.
Fixes #2.

** Example code: Fix compilation flaw under MinGW.

** API and ABI modifications:
gnutls_oprfi_callback_func: ADD, new typedef function prototype.
gnutls_oprfi_enable_client: ADD, new function.
gnutls_oprfi_enable_server: ADD, new function.

* Version 2.0.4 (released 2007-11-16)

** Corrected bug in decompression of expanded compression data.           

** API and ABI modifications:
No changes since last version.

* Version 2.0.3 (released 2007-11-10)

** This version backports several fixes from the 2.1.x branch.

** Fixed PKCS #3 parameter export.

** Added gnutls_record_disable_padding() to allow servers talking to
buggy clients that complain if the TLS 1.0 record protocol padding is
used.

** Introduced gnutls_session_enable_compatibility_mode() to allow enabling
all supported compatibility options (like disabling padding).

** Corrected bug which did not allow a server to run without supporting
certificates.

** API and ABI modifications:
gnutls_session_enable_compatibility_mode: ADDED
gnutls_record_disable_padding: ADDED

* Version 2.0.2 (released 2007-10-17)

** TLS authorization support removed.
This technique may be patented in the future, and it is not of crucial
importance for the Internet community.  After deliberation we have
concluded that the best thing we can do in this situation is to
encourage society not to adopt this technique.  We have decided to
lead the way with our own actions.

** certtool: Fixed data corruption when using --outder.

** Fix configure-time Guile detection.

** API and ABI modifications:
GNUTLS_SUPPLEMENTAL_USER_MAPPING_DATA: ADDED.  To avoid that the
    gnutls_supplemental_data_format_type_t enum type becomes empty.

* Version 2.0.1 (released 2007-09-20)

** New directory doc/credentials/ with test credentials.
This collects the test credentials from the web page and from src/.
The script gnutls-http-serv has also been moved to that directory.

** Update SRP extension type and cipher suite with official IANA values.
This breaks backwards compatibility with SRP in older versions of
GnuTLS, but this is intentional to speed up the adoption of the
official values.  The old values we used were incorrect.

** Guile: Fix `x509-certificate-dn-oid'

** API and ABI modifications:
No changes since last version.

* Version 2.0.0 (released 2007-09-04)

** Included copy of Libtasn1 upgraded to version 1.1.

** Disable building of some examples if anonymous ciphers are disabled.

** Don't build examples for disabled features.

** API and ABI modifications:
No changes since last version.

* Version 1.7.19 (released 2007-08-27)

** Fix gnutls_error_is_fatal so that positive "errors" are non-critical.
This solves connection problems in mutt, see
<http://bugs.debian.org/439640>.

** Update gnulib files.
In particular, the getpass module -- with its dependencies on getline,
getdelim, fseeko etc -- where moved from the lgl/ (used by the core
library) directory to the gl/ directory (only used by the command line
tools).  The reason is that getpass is now only used by the
command-line tools, and reducing the number of gnulib modules linked
to the core library helps portability and reduces size.

** Fix warnings.

** Disable building of PGP examples if PGP is disabled.

** Included copy of OpenCDK upgraded to version 0.6.4.

** API and ABI modifications:
No changes since last version.

* Version 1.7.18 (released 2007-08-16)

** Install images for the info manual.
This has a side effect of renaming the images.  See
<http://thread.gmane.org/gmane.comp.tex.texinfo.bugs/3533> for
discussions on the approach chosen.

** Fix pointer mix to variables of different size.
Patch extracted from
<http://cvs.fedora.redhat.com/viewcvs/devel/gnutls/gnutls-1.6.3-incompat-pointers.patch?rev=1.1&view=auto>.

** Fix warnings during build.
Thanks to Andreas Metzler <ametzler@downhill.at.eu.org>.

** API and ABI modifications:
No changes since last version.

* Version 1.7.17 (released 2007-08-15)

** New functions to perform external signing.
Set the signing callback function (of the gnutls_sign_func prototype)
using the gnutls_sign_callback_set function.  In the callback, you may
find the new functions gnutls_x509_privkey_sign_hash and
gnutls_openpgp_privkey_sign_hash useful.  A new function
gnutls_sign_callback_get is also added, to retrieve the function
pointer.  Thanks to "Alon Bar-Lev" <alon.barlev@gmail.com> for
comments and testing.

** New self test of client and server authenticated X.509 TLS sessions.
See tests/x509self.c and tests/x509signself.c.  The latter also tests
the new external signing callback interface.

** New errors GNUTLS_E_APPLICATION_ERROR_MIN..GNUTLS_E_APPLICATION_ERROR_MAX.
These two actually describe the outer limits of a range of error codes
reserved to the application.  All of the errors are treated as fatal
by the library (it has to since it doesn't know the semantics of the
error codes).  This can be useful in callbacks, to signal some
application-specific error condition, which will usually eventually
cause some gnutls API to return the same error code as the callback,
which then can be inspected by the application.  Note that error codes
are negative.

** gnutls_set_default_priority now disable TLS 1.2 by default.
The RFC is not released yet, and we're approaching a major release so
let's not enable it just yet.

** Fix namespace so that gnutls_*_t is used consistently.
Before, many places in the GnuTLS code used the old deprecated type
names without the '_t' suffix.

** Build fixes for Guile code.
Patch from Ludovic Courtes <ludovic.courtes@laas.fr>.

** More documentation fixes.
In particular, the section headings were modified for casing.  By
Ludovic Courtes <ludovic.courtes@laas.fr>.

** Updated Polish and Swedish translations.
Thanks to Jakub Bogusz <qboosh@pld-linux.org> and Daniel Nylander
<po@danielnylander.se>.

** API and ABI modifications:
gnutls_sign_func: ADD, new type for sign callback.
gnutls_sign_callback_set: ADD, new function to set sign callback.
gnutls_sign_callback_get: ADD, new function to retrieve sign callback.
gnutls_x509_privkey_sign_hash,
gnutls_openpgp_privkey_sign_hash: ADD, new functions useful in sign callback.
GNUTLS_E_APPLICATION_ERROR_MIN,
GNUTLS_E_APPLICATION_ERROR_MAX: ADD, new CPP #defines for error codes.

* Version 1.7.16 (released 2007-08-07)

** Fix sanity checks and return values in certificate selection.
In some cases, GnuTLS omitted to report suitable error codes when no
suitable certificate was found.

** Fix gnutls-cli starttls EOF on Mac OS X.
Thanks to Hal Eden <n.mavrogiannopoulos@gmail.com>.

** Documentation fixes.
In particular, the section headings were modified for casing.  By
Ludovic Courtes <ludovic.courtes@laas.fr>.

** Update gnulib files.

** API and ABI modifications:
No changes since last version.

* Version 1.7.15 (released 2007-07-02)

** Fix self-tests key-id under mingw32.

** Test that the Guile header files are recent enough to work.
Before we just tested that the command line tool 'guile' was recent
enough, which may not be sufficient if you still have an old
libguile.h header installed.

** Guile bindings are now installed under $prefix by default.
Use --without-guile-site-dir to install it under $pkgdatadir/site/
where $pkgdatadir is as returned by "guile-config info pkgdatadir".
Use --with-guile-site-dir=/your/own/path to specify the path manually.
The default, --with-guile-site-dir, will install the Guile bindings
under $datadir/guile/site.  There is a new section 'Guile
Preparations' in the manual that discuss these issues.

** Fix run-time library path ordering in linking the Guile bindings.

** Improved manual on downloading, installing, getting help, bug reports etc.
Suggested by Ludovic Courtès <ludovic.courtes@laas.fr>.

** Add Malay message translations.
Thanks to Sharuzzaman Ahmat Raslan <sharuzzaman@myrealbox.com>.

** API and ABI modifications:
No changes since last version.

* Version 1.7.14 (released 2007-06-26)

** Don't enable Guile bindings unless we have Guile 1.8 or later.
Patch from Ludovic Courtès <ludovic.courtes@laas.fr>.

** Fix memory leak during DSA signature verification.
Patch from Ludovic Courtès <ludovic.courtes@laas.fr>.

** Fix crash in gnutls-cli when TLS handshake fails.
Reported by Marc Haber <mh+debian-bugs@zugschlus.de> and Andreas
Metzler <ametzler@downhill.at.eu.org> via Debian BTS #429183, see
<http://bugs.debian.org/429183>.

** Minor OpenPGP fixes in stream_to_datum.
Patch from Timo Schulz <twoaday@freakmail.de> and Ludovic Courtès
<ludovic.courtes@laas.fr>.

** Fix off-by-one in TLS 1.2 handshake.
Patch from Ludovic Courtès <ludovic.courtes@laas.fr>.

** Minor Guile binding self-test cleanup.
Patch from Ludovic Courtès <ludovic.courtes@laas.fr>.

** Update gnulib files.

** API and ABI modifications:
No changes since last version.

* Version 1.7.13 (released 2007-06-11)

** OpenCDK copy updated to version 0.6.3.

** Build fixes for GnuTLS Guile bindings.
Patch from Ludovic Courtès <ludovic.courtes@laas.fr>.

** Build fix for GTK-DOC manual.

** Update gnulib files.

** API and ABI modifications:
No changes since last version.

* Version 1.7.12 (released 2007-06-08)

** Guile bindings for GnuTLS have been included.
Contributed by Ludovic Courtès <ludovic.courtes@laas.fr>.  There is a
new chapter 'Guile Bindings' in the manual.

** Have PKCS8 parser return better error codes.
Reported by Nate Nielsen <nielsen-list@memberwebs.com>, see
<http://lists.gnupg.org/pipermail/gnutls-dev/2007-May/001653.html> and
<http://lists.gnupg.org/pipermail/gnutls-dev/2007-May/001654.html>.

** Fix mem leak for sessions with client authentication via certificates.
Reported by Andrew W. Nosenko <andrew.w.nosenko@gmail.com>, see
<http://lists.gnupg.org/pipermail/gnutls-dev/2007-April/001539.html>.

** Fix mem leaks.
Reported by Dennis Vshivkov <walrus@amur.ru>, see
<http://bugs.debian.org/cgi-bin/bugreport.cgi?bug=333050>.  Added
self-test tests/parse_ca.c to test regressions.

** Fix build failures related to missing images in manual.
Reported by Andreas Metzler <ametzler@downhill.at.eu.org>.

** Update gnulib files.

** API and ABI modifications:
No changes since last version.

* Version 1.7.11 (released 2007-05-26)

** Include opencdk.h in the release.
Reported by Roman Bogorodskiy <novel@FreeBSD.org>.

** API and ABI modifications:
No changes since last version.

* Version 1.7.10 (released 2007-05-25)

** New API functions to extract DER encoded X.509 Subject/Issuer DN.
Suggested by Nate Nielsen <nielsen-list@memberwebs.com>.

** Update of gnulib files.

** GnuTLS is now developed in GIT instead of CVS.
See <http://repo.or.cz/w/gnutls.git> for a public repository.

** API and ABI modifications:
gnutls_x509_crt_get_raw_issuer_dn: ADD.
gnutls_x509_crt_get_raw_dn: ADD.

* Version 1.7.9 (released 2007-05-12)

** X.509 certificates are preferred over OpenPGP keys.
This is a change in the semantics of gnutls_set_default_priority.

** The included copy of OpenCDK has been updated to 0.6.1.
There has been some API changes in OpenCDK, and the GnuTLS layer have
been modified as well.  Note that while there are API/ABI incompatible
changes in OpenCDK, this does not influence GnuTLS's API/ABI because
its API/ABI have not changed.  From this version on, GnuTLS requires
OpenCDK 0.6.0 or later.

** Fix build failure caused by missing doc/gnutls-logo.pdf.

** Change certtool's default serial number from 0 to a time-based value.

** Fix X.509 signing with RSA-PKCS#1 to set a NULL parameters fields.
Before, we remove the parameters field, which resulted in a slightly
different DER encoding which in turn caused signature verification
failures of GnuTLS-generated RSA certificates in some other
implementations (e.g., GnuPG 2.x's gpgsm).  Depending on which RFCs
you read, this may or may not be correct, but our new behaviour appear
to be consistent with other widely used implementations.

** Fix mem leaks in gnutls_x509_crt_print.

** API and ABI modifications:
No changes since last version.

* Version 1.7.8 (released 2007-04-16)

** Added examples for the authorization extension.
See doc/examples/ex-client-authz.c and doc/examples/ex-serv-authz.c.

** The examples only use gnutls_set_default_priority().
The exception is when DH_ANON is needed.

** Improve gnutls_set_default_priority() priorities.
The new approach is for it to try and negotiate all secure and
standard mechanisms available.  Currently, DH_ANON ciphersuites and
LZO compressions are not enabled by default, because they are,
respectively, insecure and non-standardized.  Note that TLS 1.2 will
not be enabled by default in non-experimental release until it has
been approved by the IETF.

** gnutls-cli and gnutls-serv now uses the library's default priorities.
This means that to get DH_ANON and LZO compression, you'll need to
specify that manually using '--kx anon' or '--comp lzo'.

** Minor fixes to the human display format of X.509 certificates.

** New APIs to extract Distinguished Name's from X.509 certificates.
Based on patch from Howard Chu <hyc@symas.com>.

** Improved library searching for opencdk.
It will now add the appropriate -R or -Wl,-rpath flags as necessary.
The deprecated opencdk.m4 is no longer used.

** New APIs to list supported algorithms in the library.
The APIs are gnutls_cipher_list, gnutls_mac_list,
gnutls_compression_list, gnutls_protocol_list,
gnutls_certificate_type_list, gnutls_kx_list, and
gnutls_cipher_suite_info.  Suggested by Howard Chu <hyc@symas.com>.

** The gnutls_x509_crt_get_key_id API now handle non-RSA/DSA keys.

** New configure option --disable-tls-authorization to disable tls-authz.

** Fix prototype for `gnutls_psk_set_client_credentials'.
The last parameter was renamed from 'flags' to 'format' and the type
changed from 'unsigned int' to 'gnutls_psk_key_flags' (an enum type),
which shouldn't cause any ABI changes.  Reported by ludo@chbouib.org
(Ludovic Courtès).

** Fix allocation in gnutls_certificate_set_openpgp_key.
Tiny patch from ludo@chbouib.org (Ludovic Courtès).

** API and ABI modifications:
gnutls_x509_dn_t: ADD.
gnutls_x509_ava_st: ADD.
gnutls_x509_crt_get_subject,
gnutls_x509_crt_get_issuer: ADD.
gnutls_x509_dn_get_rdn_ava: ADD.
gnutls_cipher_list: ADD.
gnutls_mac_list: ADD.
gnutls_compression_list: ADD.
gnutls_protocol_list: ADD.
gnutls_certificate_type_list: ADD.
gnutls_kx_list: ADD.
gnutls_cipher_suite_info: ADD.

* Version 1.7.7 (released 2007-02-22)

** Support for supplemental handshake messages and authorization data.
Supplemental data is described in RFC 4680 and the authorization
extensions in draft-housley-tls-authz-extns-07.

** Support for authorization data in gnutls-cli and gnutls-serv.
New parameters --authz-x509-attr-cert and --authz-saml-assertion.

** Fix for gnutls_x509_crt_check_hostname.
Before it would have reported that the certificate matched a hostname
when it did not have any dNSName or any CN field.  Report and tiny
patch from "Richard W.M. Jones" <rjones@redhat.com>.

** New self test for RFC 2818 comparison in gnutls_x509_crt_check_hostname.
Tests regressions of the bug, and several other features.

** GnuTLS now matches URI's with IP Addresses against iPAddress SAN's.
Before there were no support for iPAddress SAN's during comparison.

** New API to print information about CRL's.
The function is gnutls_x509_crl_print.

** New API to extract signature value from CRL's.
The function is gnutls_x509_crl_get_signature.

** Support for directoryName Subject Alternative Name's.
The gnutls_x509_crt_get_subject_alt_name function returns the DN as a
string in the provided buffer.

** Internal improvements to certtool.
It uses gnutls_x509_crl_print to print CRL information.  It uses some
more gnulib modules to simplify error handling.

** API and ABI modifications:
GNUTLS_HANDSHAKE_SUPPLEMENTAL: ADD, new gnutls_handshake_description_t element.
gnutls_supplemental_data_format_type_t: ADD.
gnutls_authz_data_format_type_t: ADD.
gnutls_supplemental_get_name: ADD.
gnutls_authz_recv_callback_func,
gnutls_authz_send_callback_func: ADD, callback prototypes.
gnutls_authz_enable: ADD.
gnutls_authz_send_x509_attr_cert,
gnutls_authz_send_saml_assertion,
gnutls_authz_send_x509_attr_cert_url,
gnutls_authz_send_saml_assertion_url: ADD.
GNUTLS_SAN_DN: ADD, new gnutls_x509_subject_alt_name_t element.
gnutls_x509_crl_print: ADD.
gnutls_x509_crl_get_signature: ADD.

* Version 1.7.6 (released 2007-02-12)

** Support for 'otherName' Subject Alternative Names.
The existing API gnutls_x509_crt_get_subject_alt_name may now return
the new type GNUTLS_SAN_OTHERNAME together with the otherName value.
To find out the otherName OID (necessary for proper parsing of the
value), use the new API gnutls_x509_crt_get_subject_alt_othername_oid.
For known OIDs, gnutls_x509_crt_get_subject_alt_othername_oid will
return "virtual" SAN values, e.g., GNUTLS_SAN_OTHERNAME_XMPP to
simplify OID matching.  Suggested by Matthias Wimmer <m@tthias.eu>.

** Certtool can print otherName SAN values for certificates.
For known otherName OIDs (currently only id-on-xmppAddr as defined by
RFC 3920), it will also print the name.

** Fix TLS 1.2 RSA signing in servers.
Before it used the old-style MD5+SHA1 signature, but the TLS
signatures should be normal PKCS#1 signatures.  FYI, we use and
require that DigestInfo parameters are present and NULL for TLS 1.2.

** Add APIs to access X.509 extensions sequentially.
The existing APIs gnutls_x509_crt_get_extension_oid() and
gnutls_x509_crt_get_extension_by_oid() does not permit callers to
inspect the extensions in the order defined by the certificate.

** Add API to extract signature value from X.509 certificates.
The function is gnutls_x509_crt_get_signature.

** Fix crash when generating proxy certificates in batch mode.
If you don't specify a proxy policy in batch mode, it will use
id-ppl-inheritALL.

** Add API to print information about X.509 certificates.
The function is gnutls_x509_crt_print.

** Certtool uses the new API gnutls_x509_crt_print to print certificate info.
One consequence of this is that the output syntax has changed
slightly.  Some more fields are printed.

** Doc fixes.

** API and ABI modifications:
gnutls_x509_crt_print: ADD
gnutls_certificate_print_formats_t: ADD, new enum.
gnutls_x509_crt_get_signature: ADD.
gnutls_x509_crt_get_extension_data: ADD.
gnutls_x509_crt_get_extension_info: ADD.
gnutls_x509_crt_get_subject_alt_othername_oid: ADD.
GNUTLS_SAN_OTHERNAME: ADD, new gnutls_x509_subject_alt_name_t element.
GNUTLS_SAN_OTHERNAME_XMPP: ADD, new gnutls_x509_subject_alt_name_t element.

* Version 1.7.5 (released 2007-02-06)

** Servers won't negotiate SRP RSA/DSS cipher suites if no SRP credential
** is set.

** Default behaviour for the gnutls-cli and gnutls-serv tools improved.

** Fix --list output for gnutls-cli and gnutls-serv.
Mention TLS1.2, SHA512 etc.

** Manual contains new section on setting up a test HTTP server.
A server set up following those descriptions are available online via
<http://www.gnutls.org/server.html>.

** Update of gnulib files.

** API and ABI modifications:
No changes since last version.

* Version 1.7.4 (released 2007-02-05)

** Support for RSA signing using SHA-256/384/512.
A new self test "sha2" tries to build a long X.509 certificate chain
testing all new hashes.

** The gnutls-serv tool now use static DH parameters if none are supplied.

** Discuss proxy certificates in the manual.

** Improve bibliographical citations in the manual.

** Update of gnulib files.

** Fix certtool template handling of pathLenConstraints.
It now defaults to -1 instead of 0, which causes the field to be
missing unless the template specify it.

** API and ABI modifications:
GNUTLS_MAC_SHA256,
GNUTLS_MAC_SHA384,
GNUTLS_MAC_SHA512: New gnutls_mac_algorithm_t values.
GNUTLS_DIG_SHA256,
GNUTLS_DIG_SHA384,
GNUTLS_DIG_SHA512: New gnutls_digest_algorithm_t values.
GNUTLS_SIGN_RSA_SHA256,
GNUTLS_SIGN_RSA_SHA384,
GNUTLS_SIGN_RSA_SHA512: New gnutls_sign_algorithm_t values.

* Version 1.7.3 (released 2007-02-01)

** New option to certtool: --generate-proxy.
This will generate a Proxy Certificate from an end entity certificate.
Proxy Certificates are documented in RFC 3820.  You will need to
specify the proxy certificate's private key with --load-privkey, the
user certificate with --load-certificate and the private key used to
sign the new proxy certificate with --load-ca-privkey.  Certtool will
query for proxy path length and the policy language OID.  Currently
only OIDs that have an empty policy are supported (which includes the
two OIDs defined by RFC 3820).

** Certtool --certificate-info now prints information for Proxy Certificates.
Before the proxy extension was just printed as DER encoded data.

** New APIs to set proxy subject names and get/set proxy cert extension.

** Fix parsing of pathLenConstraints in BasicConstraints with missing cA.

** Added self-test to test for regressions of pathLenConstraint bug.
Incidentally, this also test (some) other regressions or changes in
the output from certtool --certificate-info.

** When certtool generates CA certificates, pressing enter on the path
** length constraint query will now remove the field.
Before it set the path length constraint to 0, which is a rather poor
default.

** Certtool now print times in UTC when printing certificate/CRL info.

** Add better fix to work around C++ compiler bug on Mac OS X.
Reported and tiny patch provided by Matthias Scheler <tron@NetBSD.org>.

** Fix import of ASCII armored OpenPGP keys.
Patch by ludovic.courtes@laas.fr (Ludovic Courtès).

** Update of gnulib files.

** API and ABI modifications:
gnutls_x509_crt_set_proxy_dn: ADD.
gnutls_x509_crt_set_proxy: ADD.
gnutls_x509_crt_get_proxy: ADD.

* Version 1.7.2 (released 2007-01-14)

** Certtool now print the value of the pathLenConstraints field for certs.

** Certtool now query for path length constraints when generating CA certs.
For batch uses, the certtool configuration name is "path_len".
Suggested by Sascha Ziemann <sascha.ziemann@secunet.com>.

** Add new API to get/set pathLenConstraint in the Basic Constraints.
The new functions gnutls_x509_crt_get_basic_constraints and
gnutls_x509_crt_set_basic_constraints provide a superset of the
functionality in the old gnutls_x509_crt_get_ca_status and
gnutls_x509_crt_set_ca_status (respectively), but the old functions
will continue to be supported.

** Add new API in OpenCDK to extract public/secret OpenPGP key to S-expr.
The functions are cdk_pubkey_to_sexp and cdk_seckey_to_sexp.  A proper
OpenCDK release with this patch will be made soon, which should bump
the OpenCDK version number.  Patch by Mario Lenz <mario.lenz@gmx.net>.

** Certtool --to-p12 can now store more than one certificate in the blob.
Before it could only store one certificate, but now it will read and
store as many certificate there are from the --load-certificate file.
Suggested by Sascha Ziemann <sascha.ziemann@secunet.com>.

** Clean up separation of gnutls and gnutls-extra for OpenPGP.
In particular, the OpenPGP function variables are no longer part of
the exported libgnutls interface, and no header files from
libgnutls-extra (GPL) are needed by libgnutls (LGPL).  The variables
were never intended for non-internal purposes, and thus this does not
imply a change in the external API/ABI.

** Print URL to gaa when missing, and fix srcdir!=builddir for GAA files.
Reported by ludovic.courtes@laas.fr (Ludovic Courtès).

** GnuTLS no longer uses -mms-bitfields --enable-runtime-pseudo-reloc.
Before these parameters were set to make GnuTLS build under mingw32,
however, they appear to no longer be necessary.

** A minor fix to the C++ library to make it build.
Reported by Pavlov Konstantin <thresh@altlinux.ru>.

** Update of gnulib files.

** API and ABI modifications:
gnutls_x509_crt_get_basic_constraints: ADD.
gnutls_x509_crt_set_basic_constraints: ADD.
cdk_pubkey_to_sexp: ADD (in opencdk).
cdk_seckey_to_sexp: ADD (in opencdk).

* Version 1.7.1 (released 2006-12-28)

** TLS 1.2 server side fix.
The Certificate Request sent did not contain the list of supported
hashes field, thus violating the protocol.  It will now contain an
empty list.  Reported by ludovic.courtes@laas.fr (Ludovic Courtès).

** TLS 1.2 DSA signature verification fix.
Reported by ludovic.courtes@laas.fr (Ludovic Courtès).

** Fix the list of trusted CAs that server's send to clients.
Before, the list contained issuer DN's instead of subject DN's of the
trusted CAs.  Reported by Max Kellermann <max@duempel.org>.

** Fix gnutls_certificate_set_x509_crl to initialize the CRL before using it.
Also added a self-test in tests/certificate_set_x509_crl.c to test the
function.  Reported by Max Kellermann <max@duempel.org>.

** Encode UID fields in DN's as DirectoryString.
Before GnuTLS encoded and parsed UID fields as IA5String.  This was
incorrect, it should have used DirectoryString.  Now it will use
DirectoryString for the UID field, but for backwards compatibility it
will also accept IA5String UID's.  Reported by Max Kellermann
<max@duempel.org>.

** Improve out-of-sourcedir builds from CVS.
Reported by ludovic.courtes@laas.fr (Ludovic Courtès).

** Bootstrap tools changed.
We now require autoconf 2.61, automake 1.10, and gettext 0.16, when
building GnuTLS from CVS.  Libtool 1.5.22 is used.

** Fixed a syntax error in lib/gnutls.asn.
Reported by Paul Millar <p.millar@physics.gla.ac.uk>.

** Added German translation of GnuTLS messages.

** Update of gnulib files.

** API and ABI modifications:
No changes since last version.

* Version 1.7.0 (released 2006-11-29)

** The default protocol priority try TLS 1.1 and TLS 1.2 too.
The details is that the protocol priority set by
`gnutls_set_default_priority' has been changed from TLS 1.0 and SSL
3.0 to TLS 1.2, TLS 1.1, TLS 1.0 and SSL 3.0.

** Preliminary support for TLS 1.2.
The client has been successfully tested against
https://www.mikestoolbox.org:4433/.

** Anonself test now print a lot of debugging info, including TLS version.

** Doc fixes in OpenCDK, to avoid some gtk-doc warnings.

** Update of gnulib files.

** API and ABI modifications:
GNUTLS_TLS1_2: New gnutls_protocol_t enum member.

*** Pulled up from stable 1.6.x branch:

** Fix ./configure failure with non-GCC compilers.
This fixes the following error message:
configure: error: conditional "HAVE_LD_OUTPUT_DEF" was never defined.
Reported by "Michael C. Vergallen" <mvergall@telenet.be>.

* Version 1.6.3 (released 2007-05-26)

** New API functions to extract DER encoded X.509 Subject/Issuer DN.
Suggested by Nate Nielsen <nielsen-list@memberwebs.com>.  Backported
from the 1.7.x branch, see
<http://lists.gnu.org/archive/html/help-gnutls/2007-05/msg00029.html>.

** Have PKCS8 parser return better error codes.
Reported by Nate Nielsen <nielsen-list@memberwebs.com>, see
<http://lists.gnupg.org/pipermail/gnutls-dev/2007-May/001653.html> and
<http://lists.gnupg.org/pipermail/gnutls-dev/2007-May/001654.html>.

** Fix mem leak for sessions with client authentication via certificates.
Reported by Andrew W. Nosenko <andrew.w.nosenko@gmail.com>, see
<http://lists.gnupg.org/pipermail/gnutls-dev/2007-April/001539.html>.

** Fix building of 'tlsia' self test.
Earlier some gcc are known to build tlsia linking to
$prefix/lib/libgnutls-extra.so rather than the libgnutls-extra.so in
the build directory, even though command line parameters look OK.
Changing order of some parameters fixes it.

** API and ABI modifications:
gnutls_x509_crt_get_raw_issuer_dn: ADD.
gnutls_x509_crt_get_raw_dn: ADD.

* Version 1.6.2 (released 2007-04-18)

** Fix X.509 signing with RSA-PKCS#1 to set a NULL parameters fields.
Before, we remove the parameters field, which resulted in a slightly
different DER encoding which in turn caused signature verification
failures of GnuTLS-generated RSA certificates in some other
implementations (e.g., GnuPG 2.x's gpgsm).  Depending on which RFCs
you read, this may or may not be correct, but our new behaviour appear
to be consistent with other widely used implementations.

** Regenerate the PKIX ASN.1 syntax tree.
For some reason, after changing the ASN.1 type of ldap-UID in the last
release, the generated C file built from the ASN.1 schema was not
refreshed.  This can cause problems when reading/writing UID
components inside X.500 Distinguished Names.  Reported by devel
<dev001@pas-world.com>.

** Updated translations.

** API and ABI modifications:
No changes since last version.

* Version 1.6.1 (released 2006-12-28)

** Fix the list of trusted CAs that server's send to clients.
Before, the list contained issuer DN's instead of subject DN's of the
trusted CAs.  Reported by Max Kellermann <max@duempel.org>.

** Fix gnutls_certificate_set_x509_crl to initialize the CRL before using it.
Reported by Max Kellermann <max@duempel.org>.

** Encode UID fields in DN's as DirectoryString.
Before GnuTLS encoded and parsed UID fields as IA5String.  This was
incorrect, it should have used DirectoryString.  Now it will use
DirectoryString for the UID field, but for backwards compatibility it
will also accept IA5String UID's.  Reported by Max Kellermann
<max@duempel.org>.

** Fix ./configure failure with non-GCC compilers.
This fixes the following error message:
configure: error: conditional "HAVE_LD_OUTPUT_DEF" was never defined.
Reported by "Michael C. Vergallen" <mvergall@telenet.be>.

** API and ABI modifications:
No changes since last version.

* Version 1.6.0 (released 2006-11-17)

** No changes since 1.5.5.
The major changes compared to the 1.4.x branch are:

*** A GnuTLS C++ library is part of the official distribution.
Currently there are no examples or documentation, but hopefully this
will change.  See gnutlsxx.h for the API.

*** Windows is a supported platform.
There are, however, two know bugs.  One is related to select() in
command line tools (not, nota bene, in the library), the other is a
problem with libgcrypt that causes delays.  Help is needed to resolve
those issues, so we feel we can't delay the release because of this.

*** New APIs for custom push/pull function error reporting.
The new APIs are gnutls_transport_set_errno and
gnutls_transport_set_global_errno.  See the release notes for version
1.5.4 for more information.

*** Self tests are run under valgrind, if available.  See --disable-valgrind.

* Version 1.5.5 (released 2006-11-16)

** Correctly bump shared library version after adding new APIs.
This was forgotten in the last release.

** Fix unsigned vs signed problem in ex-x509-info.c example.
Reported by Tim Kosse <tim.kosse@filezilla-project.org>.

** Fix the rsa-md5-collision self test to work for MinGW+Wine.

** Update of gnulib files.

** API and ABI modifications:
No changes since last version.

* Version 1.5.4 (released 2006-11-07)

** New API functions to set errno in push/pull functions.
Under Windows, setting the errno variable in a push/pull replacement
may end up setting the wrong errno variable, and GnuTLS send/recv
functions become confused about the real errno returned from a failed
push/pull function.  Therefor, we have added two APIs to set the errno
variable used by GnuTLS.  The APIs can also help to keep things
thread-safe, by avoiding potentially global variables.  Typically,
instead of setting errno in your push/pull function, you will call one
of these functions.  It is recommended to use
gnutls_transport_set_errno, but if you don't have the session variable
easily accessible in the push/pull replacement function, you can use
gnutls_transport_set_global_errno.  Suggested by Tim Kosse
<tim.kosse@filezilla-project.org>.

void gnutls_transport_set_errno (gnutls_session_t session, int err);
void gnutls_transport_set_global_errno (int err);

** When calling `recv' or `send' Windows errors are handled properly.
The Windows recv/send functions doesn't use errno, and GnuTLS now use
WSAGetLastError to access the error condition instead.

** Several OpenPGP API fixes.
All suggested by ludovic.courtes@laas.fr (Ludovic Courtès).  The most
important fix is to change the return value of
gnutls_openpgp_privkey_get_pk_algorithm and
gnutls_openpgp_key_get_pk_algorithm from 'int' to
'gnutls_pk_algorithm_t', which is an enum type (and thus API/ABI
compatible with 'int').

** When a GnuTLS server receive a SSLv2 Client Hello for an unknown TLS
** version, try to negotiate the highest version support by the GnuTLS server,
** instead of the lowest.
Reported by <Pasi.Eronen@nokia.com>.

** Replace old constructs with use of gnulib modules.
For example, we can now assume unistd.h, sys/stat.h, sys/socket.h in
the code.  If the headers doesn't exist on the target system, gnulib
will make sure its replacement header files are used instead.

** Fix SOVERSION computation for *.def files.
This fixes build errors similar to "No rule to make target
`libgnutls-`expr', needed by `all-am'." when building for Windows.

** gnutls_check-version uses strverscmp from gnulib.

** Update of gnulib files.

** API and ABI modifications:
gnutls_transport_set_errno: ADD
gnutls_transport_set_global_errno: ADD

* Version 1.5.3 (released 2006-10-26)

** Add new self-test of RSA-MD5 signature chains.
Note that we already, since GnuTLS 1.2.9, reject RSA-MD5 signatures
when verifying X.509 chains.  The code is in tests/rsa-md5-collision/
and is based on the work by Marc Stevens et al, see
<http://www.win.tue.nl/hashclash/TargetCollidingCertificates/>.

** Re-factor self tests.

** The include copy of Libtasn1 is updated to version 0.3.7.

** The included copy of OpenCDK is updated to version 0.5.11.

** Fix the filename of the *.def file on Windows after library version bump.

** Separated the gnulib directory into one for LGPL modules and one for GPL.
This allows the GPL'd part of GnuTLS to take advantage of the GPL'd
gnulib modules.  Earlier we could only use the LGPL'ed module from
gnulib, because two gnulib directories in the same project didn't
work.

** API and ABI modifications:
No changes since last version.

* Version 1.5.2 (released 2006-10-03)

** Decrement the shared library version back to 13 (as in the 1.4.x branch).
Note that if you installed 1.5.0 or 1.5.1, they will have a higher
shared library version than this version, so you'll have to remove
them and possibly relink your applications.  The reason for this is
that no API/ABI changes have been made since the 1.4.x branch, and
that incrementing the shared library version was a mistake.  Reported
by Andreas Metzler <ametzler@downhill.at.eu.org>.

** Fix off-by-one error when computing length to malloc.
The code is used by gnutls_openpgp_add_keyring_file and
gnutls_openpgp_add_keyring_mem.  Reported by "Adam Langley"
<agl@imperialviolet.org>.

** Add version script for the GnuTLS C++ library.
Reported by Andreas Metzler <ametzler@downhill.at.eu.org>.

** Fix the C++ compiler detection logic.
Reported by Andreas Metzler <ametzler@downhill.at.eu.org>.

** Update of gnulib files.

** API and ABI modifications:
No changes since last version.

* Version 1.5.1 (released 2006-09-21)

** Fix PKCS#1 verification to avoid a variant of Bleichenbacher's
** Crypto 06 rump session attack.
In particular, we check that the digestAlgorithm.parameters field is
missing or empty, to avoid that it can contain "garbage" that may be
used to alter the numeric properties of the signature.  See
<http://www.imc.org/ietf-openpgp/mail-archive/msg14307.html> (which is
not exactly the same as the problem we fix here).  Reported by Yutaka
OIWA <y.oiwa@aist.go.jp>.

See GNUTLS-SA-2006-4 on http://www.gnutls.org/security.html for more
up to date information.

** Add self test to test for above flaw.

** Fix gnutls-cli-debug regarding resume support detection.
Earlier, if the session-id from the server had a length of 0, it would
indicate the the server supports resumption, which isn't the case.
Reported by Kataja Kai <kai.kataja@op.fi>.

** Fix building of examples on FreeBSD by including netinet/in.h.
Reported by Roman Bogorodskiy <novel@FreeBSD.org>.

** Fix certtool bug that caused the private key to not be loaded when
generating a certificate with --load-request, which in turn triggered
another unrelated bug in gnutls_x509_crt_sign2 (also fixed).  Reported
by Sascha Ziemann <sascha.ziemann@secunet.com>.

** gnutls-cli and gnutls-serv works on Windows.
The problem was the select() call that doesn't work on file
descriptors (stdin) on Windows.  We borrowed some code from plibc to
solve this.  It appears to be somewhat unreliable though.

** Autoconf 2.60 is now used.

** API and ABI modifications:
No changes since last version.

* Version 1.5.0 (released 2006-08-13)

** Change SRP and Cert-Type extensions to match IANA registry.

** Fixed bug in OpenPGP authentication handshake.

** Improvements for building under MinGW.
Provides internal inet_ntop and inet_pton functions and arpa/inet.h
header.  Calls WSAStartup and WSACleanup in gnutls_global_init and
gnutls_global_deinit, respectively.  Loads getaddrinfo and getnameinfo
at run-time from ws2_32.dll, and falls back on a simple replacement if
it is not available.  Builds the library with -mms-bitfields
-Wl,--enable-runtime-pseudo-reloc.  Links with --output-def, to
create *.def files, which are installed.

** The examples now (conditionally) include config.h and link to gnulib.
No other source changes were necessary, so the examples should
continue to be possible to use stand-alone without any autoconf or
gnulib stuff.

** Added C++ header "gnutlsxx.h" and library "libgnutlsxx".
You may unconditionally disable it with --disable-cxx.  See
includes/gnutls/gnutlsxx.h and lib/gnutlsxx.cpp for the
implementation.

** Made command line tool '--version' behave according to GNU Standards.
This enables 'make distcheck' to succeed.

** OpenCDK updated to 0.5.9 to fix some problems with OpenPGP support.

** Make --without-included-libtasn1 work.
Reported by Daniel Black <dragonheart@gentoo.org>.

** Fix a crash (strcmp() on a NULL value) in the certificate verification logic.
See http://www.gnu.org/software/gnutls/security.html regardging
GNUTLS-SA-2006-2 for more up to date information.  Reported by
satyakumar <satyam_kkd@hyd.hellosoft.com>.

** API and ABI modifications:
No changes since last version.

* Version 1.4.5 (released 2006-11-06)

** When a GnuTLS server receive a SSLv2 Client Hello for an unknown TLS
** version, try to negotiate the highest version support by the GnuTLS server,
** instead of the lowest.
Reported by <Pasi.Eronen@nokia.com>.

** Fix typo in doc/examples/ex-serv-pgp.c.
Reported by Adam Langley" <agl@imperialviolet.org>.

** API and ABI modifications:
No changes since last version.

* Version 1.4.4 (released 2006-09-12)

** Relax the test that caught signatures that exploit the variant of
** Bleichenbacher's Crypto 06 rump session attack on our
** verification logic flaw.
In particular, we now permit the digestAlgorithm.parameters field to
be present but empty, whereas in 1.4.3 we actually checked that the
field was absent.

** Revert the removal of debug information for the GNUTLS-SA-2006-3 problem.
The messages are only printed in debug mode, which is not recommended
for normal use, and thus logging this situation cannot be abused as an
oracle in typical recommended situations.

** API and ABI modifications:
No changes since last version.

* Version 1.4.3 (released 2006-09-08)

** Fix PKCS#1 verification to avoid a variant of Bleichenbacher's
** Crypto 06 rump session attack.
In particular, we check that the digestAlgorithm.parameters field is
empty, to avoid that it can contain "garbage" that may be used to
alter the numeric properties of the signature.  See
<http://www.imc.org/ietf-openpgp/mail-archive/msg14307.html> (which is
not exactly the same as the problem we fix here).  Reported by Yutaka
OIWA <y.oiwa@aist.go.jp>.

See GNUTLS-SA-2006-4 on http://www.gnutls.org/security.html for more
up to date information.

** Fix PKCS#1 decryption to avoid Bleichenbacher's Crypto 98 attack.
See <http://www.bell-labs.com/user/bleichen/papers/pkcs.ps.gz>.
Reported by Werner Koch <wk@gnupg.org>.

See GNUTLS-SA-2006-3 on http://www.gnutls.org/security.html for more
up to date information.

** Fix crash in gnutls_x509_crt_sign2 if passed a NULL issuer_key.

** API and ABI modifications:
No changes since last version.

* Version 1.4.2 (released 2006-08-12)

** Fix a crash (strcmp() on a NULL value) in the certificate verification logic.
This can happen if you call gnutls_certificate_verify_peers2 and have
a certain mix of local CA certificates and the peer send special
certificates, that together trigger certain behaviour.  It is not
known at this point whether the crash can be triggered without the
special local CA certificate, and thus turn this into a remote crash
of clients that verify server certificates when they talk to a server
with the special server certificate.  See GNUTLS-SA-2006-2 on
http://www.gnu.org/software/gnutls/security.html for more up to date
information.  Reported by satyakumar <satyam_kkd@hyd.hellosoft.com>.

** Change SRP and Cert-Type extensions to match IANA registry.

** OpenCDK updated to 0.5.9 to fix some problems with OpenPGP support.

** Make --without-included-libtasn1 work.
Reported by Daniel Black <dragonheart@gentoo.org>.

** API and ABI modifications:
No changes since last version.

* Version 1.4.1 (released 2006-06-14)

** Replaced inactive ifdefs to enable openpgp support in test programs.

** Fixed bug in OpenPGP authentication handshake.

** Fixed typographical in man pages.

** Build fixes of the manual.

** Added Swedish translation.

** API and ABI modifications:
No changes since last version.

* Version 1.4.0 (released 2006-05-15)

** Remove GnuTLS 0.8.x compatibility functions.

** The libgcrypt RNG is initialized in gnutls_global_init().

** TLS/IA API changes from Emile van Bergen.
A dummy credential structure is not needed now, if you wish to use the
low-level TLS/IA API, simply call gnutls_ia_enable to enable TLS/IA on
a session.

** The self-tests are now run under valgrind, if it is installed.

** Libtasn1 is updated to 0.3.4, and that version is now required.

** The command line tools now use getaddrinfo and support IPv6.

** API and ABI modifications:
_gnutls_x509_get_raw_crt_activation_time,
_gnutls_x509_get_raw_crt_expiration_time: Removed.
gnutls_ia_require_inner_phase: Removed, replaced by gnutls_ia_enable.
gnutls_ia_enable: Added.

* Version 1.3.5 (released 2006-03-08)

** Error messages are now translated using GNU Gettext.

** The function gnutls_x509_crt_to_xml now return an internal error.
This means that the code to convert X.509 certificates to XML format
does not work any more.  The reason is that the function called
libtasn1 internal functions.  It seems unclean for libtasn1 to export
the APIs needed here.  Instead it would be better to implement XML
support inside libtasn1 properly.  If you need this functionality
strongly, please consider looking into implementing this suggested
approach instead.  As a workaround, you may also modify lib/x509/xml.c
(change '#if 1' to '#if 0') and build using --with-included-libtasn1.

** Libraries are now built with libtool's -no-undefined.
This helps producing libraries for Windows using mingw32.

** Doc fixes to explain that gnutls_record_send can block.

** Libtasn1 0.3.1 or later is now required.
The include copy has been updated too.

** gnutls-cli can now recognize services and port numbers with the -p option.

** API and ABI modifications:
No changes since last version.

* Version 1.3.4 (released 2006-02-09)

** Fix read of out bounds bug in DER parser.
Reported by Evgeny Legerov <admin@gleg.net>, and debugging help from
Protover SSL.  Libtasn1 0.2.18 is now required, which contains the
previous bug fix.  The included libtasn1 version in GnuTLS has been
updated.

** Fixed bug in non-blocking gnutls_bye(). gnutls_record_send() will no 
longer invalidate a session if the underlying send fails, but it will 
prevent future writes. That is to allow reading the already received data.
Patches and bug reports by Yoann Vandoorselaere <yoann@prelude-ids.org>

** Corrected bugs in gnutls_certificate_set_x509_crl() and
gnutls_certificate_set_x509_trust(), that caused memory corruption if 
more than one certificates were added. Report and patch by Max Kellermann.

** Fix build problems of OpenCDK on AIX.
Thanks to "Heiden, John" <JHeiden@UTNet.UToledo.Edu>.

** API and ABI modifications:
No changes since last version.

* Version 1.3.3 (released 2006-01-12)

** New API to access the TLS master secret.
When possible, you should use the TLS PRF functions instead.
Suggested by Jouni Malinen <jkmaline@cc.hut.fi>.

** Improved handling when multiple libraries use GnuTLS at the same time.
Now gnutls_global_init() can be called multiple times, and
gnutls_global_deinit() will only deallocate the structure when it has
been called as many times as gnutls_global_init() was called.

** Added a self test of TLS resume functionality.

** Fix crash in TLS resume code, caused by TLS/IA changes.

** Documentation fixes about thread unsafety, prompted by
** discussion with bryanh@giraffe-data.com (Bryan Henderson).
In particular, gnutls_global_init() and gnutls_global_deinit() are not
thread safe.  Careful callers may want to protect the call using a
mutex.  The problem could also be ignored, which would cause a memory
leak under rare conditions when two threads invoke the function
roughly at the same time.

** Add 'const' keywords in various places, from Frediano ZIGLIO.

** The code was indented again, including the external header files.

** API and ABI modifications:
New functions to retrieve the master secret value:
  gnutls_session_get_master_secret

Add a 'const' keyword to existing API:
  gnutls_x509_crq_get_challenge_password

* Version 1.3.2 (released 2005-12-15)

** GnuTLS now support TLS Inner application (TLS/IA).
This is per draft-funk-tls-inner-application-extension-01.  This
functionality is added to libgnutls-extra, so it is licensed under the
GNU General Public License.

** New APIs to access the TLS Pseudo-Random-Function (PRF).
The PRF is used by some protocols building on TLS, such as EAP-PEAP
and EAP-TTLS.  One function to access the raw PRF and one to access
the PRF seeded with the client/server random fields are provided.
Suggested by Jouni Malinen <jkmaline@cc.hut.fi>.

** New APIs to acceess the client and server random fields in a session.
These fields can be useful by protocols using TLS.  Note that these
fields are typically used as input to the TLS PRF, and if this is your
intended use, you should use the TLS PRF API that use the
client/server random field directly.  Suggested by Jouni Malinen
<jkmaline@cc.hut.fi>.

** Internal type cleanups.
The uint8, uint16, uint32 types have been replaced by uint8_t,
uint16_t, uint32_t.  Gnulib is used to guarantee the presence of
correct types on platforms that lack them.  The uint type have been
replaced by unsigned.

** API and ABI modifications:
New functions to invoke the TLS Pseudo-Random-Function (PRF):
  gnutls_prf
  gnutls_prf_raw

New functions to retrieve the session's client and server random values:
  gnutls_session_get_server_random
  gnutls_session_get_client_random

New function, to perform TLS/IA handshake:
  gnutls_ia_handshake

New function to decide whether to do a TLS/IA handshake:
  gnutls_ia_handshake_p

New functions to allocate a TLS/IA credential:
  gnutls_ia_allocate_client_credentials
  gnutls_ia_free_client_credentials
  gnutls_ia_allocate_server_credentials
  gnutls_ia_free_server_credentials

New functions to handle the AVP callback:
  gnutls_ia_set_client_avp_function
  gnutls_ia_set_client_avp_ptr
  gnutls_ia_get_client_avp_ptr
  gnutls_ia_set_server_avp_function
  gnutls_ia_set_server_avp_ptr
  gnutls_ia_get_server_avp_ptr

New functions, to toggle TLS/IA application phases:
  gnutls_ia_require_inner_phase

New function to mix session keys with inner secret:
  gnutls_ia_permute_inner_secret

Low-level API (used internally by gnutls_ia_handshake):
  gnutls_ia_endphase_send
  gnutls_ia_send
  gnutls_ia_recv

New functions that can be used after successful TLS/IA negotiation:
  gnutls_ia_generate_challenge
  gnutls_ia_extract_inner_secret

Enum type with TLS/IA modes:
  gnutls_ia_mode_t

Enum type with TLS/IA packet types:
  gnutls_ia_apptype_t

Enum values for TLS/IA alerts:
  GNUTLS_A_INNER_APPLICATION_FAILURE
  GNUTLS_A_INNER_APPLICATION_VERIFICATION

New error codes, to signal when an application phase has finished:
  GNUTLS_E_WARNING_IA_IPHF_RECEIVED
  GNUTLS_E_WARNING_IA_FPHF_RECEIVED

New error code to signal TLS/IA verify failure:
  GNUTLS_E_IA_VERIFY_FAILED

* Version 1.3.1 (released 2005-12-08)

** Support for DHE-PSK cipher suites has been added.
This method offers perfect forward secrecy.

** Fix gnutls-cli STARTTLS hang when SIGINT is sent too quickly, thanks to
Otto Maddox <ottomaddox@fastmail.fm> and Nozomu Ando <nand@mac.com>.

** Corrected a bug in certtool for 64 bit machines. Reported
by Max Kellermann <max@duempel.org>.

** New function to set a X.509 private key and certificate pairs, and/or
CRLs, from an PKCS#12 file, suggested by Emile van Bergen
<emile@e-advies.nl>.

The integrity of the PKCS#12 file is protected through a password
based MAC; public-key based signatures for integrity protection are
not supported.  PKCS#12 bags may be encrypted using password derived
symmetric keys, public-key based encryption is not supported.  The
PKCS#8 keys may be encrypted using passwords.  The API use the same
password for all operations.  We believe that any more flexibility
create too much complexity that would hurt overall security, but may
add more PKCS#12 related APIs if real-world experience indicate
otherwise.

** gnutls_x509_privkey_import_pkcs8 now accept unencrypted PEM PKCS#8 keys,
reported by Emile van Bergen <emile@e-advies.nl>.
This will enable "certtool -k -8" to parse those keys.

** Certtool now generate keys in unencrypted PKCS#8 format for empty passwords.
Use "certtool -p -8" and press press enter at the prompt.  Earlier,
certtool would have encrypted the key using an empty password.

** Certtool now accept --password for --key-info and encrypted PKCS#8 keys.
Earlier it would have prompted the user for it, even if --password was
supplied.

** Added self test of PKCS#8 parsing.
Unencrypted and encrypted (pbeWithSHAAnd3-KeyTripleDES-CBC and
pbeWithSHAAnd40BitRC2-CBC) formats are tested.  The test is in
tests/pkcs8.

** API and ABI modifications:
New function to set X.509 credentials from a PKCS#12 file:
  gnutls_certificate_set_x509_simple_pkcs12_file

New gnutls_kx_algorithm_t enum type:
  GNUTLS_KX_DHE_PSK

New API to return session data (basically same as gnutls_session_get_data):
  gnutls_session_get_data2

New API to set PSK Diffie-Hellman parameters:
  gnutls_psk_set_server_dh_params

* Version 1.3.0 (2005-11-15)

** Support for TLS Pre-Shared Key (TLS-PSK) ciphersuites have been added.
This add several new APIs, see below.  Read the updated manual for
more information.  A new self test "pskself" has been added, that will
test this functionality.

** The session resumption data are now system independent.

** The code has been re-indented to conform to the GNU coding style.

** Removed the RIPEMD ciphersuites.

** Added a discussion of the internals of gnutls in manual.

** Fixes for Tru64 UNIX 4.0D that lack MAP_FAILED, from Albert Chin.

** Remove trailing comma in enums, for IBM C v6, from Albert Chin.

** Make sure config.h is included first in a few files, from Albert Chin.

** Don't use C++ comments ("//") as they are invalid, from Albert Chin.

** Don't install SRP programs and man pages if --disable-srp-authentication,
from Albert Chin.

** API and ABI modifications:
New gnutls_kx_algorithm_t key exchange type: GNUTLS_KX_PSK

New gnutls_credentials_type_t credential type:
  GNUTLS_CRD_PSK

New credential types:
  gnutls_psk_server_credentials_t
  gnutls_psk_client_credentials_t

New functions to allocate PSK credentials:
  gnutls_psk_allocate_client_credentials
  gnutls_psk_free_client_credentials
  gnutls_psk_free_server_credentials
  gnutls_psk_allocate_server_credentials

New enum type for PSK key flags:
  gnutls_psk_key_flags

New function prototypes for credential callback:
  gnutls_psk_client_credentials_function
  gnutls_psk_server_credentials_function

New function to set PSK username and key:
  gnutls_psk_set_client_credentials

New function to set PSK passwd file:
  gnutls_psk_set_server_credentials_file

New function to extract PSK user in server:
  gnutls_psk_server_get_username

New functions to set PSK callback:
  gnutls_psk_set_server_credentials_function
  gnutls_psk_set_client_credentials_function

Use size_t instead of int for output size parameter:
  gnutls_srp_base64_encode
  gnutls_srp_base64_decode

* Version 1.2.11 (2006-05-11)
- The function gnutls_x509_crt_to_xml is not supported any more, and
  return an internal error.  The reason is that the function called
  internal libtasn1 functions which are no longer exported from
  libtasn1.
- Updated libtasn1 requirement to 0.3.4 and refreshed internal mintiasn1.
- Updated gnulib compatibility files.
- Fixed _gnutls_x509_get_raw_crt_expiration_time and
  _gnutls_x509_get_raw_crt_activation_time to return (time_t)-1 on errors.
- API and ABI modifications:
  No changes since last version.

* Version 1.2.10 (2006-02-09)
- Fix read out bounds bug in DER parser.  Reported by Evgeny Legerov
  <admin@gleg.net>, and debugging help from Protover SSL.
- Libtasn1 0.2.18 is now required (contains the previous bug fix).
  The included version has been updated too.
- Fix gnutls-cli STARTTLS hang when SIGINT is sent too quickly, thanks to
  Otto Maddox <ottomaddox@fastmail.fm> and Nozomu Ando <nand@mac.com>.
- Corrected a bug in certtool for 64 bit machines. Reported
  by Max Kellermann <max@duempel.org>.
- Corrected bugs in gnutls_certificate_set_x509_crl() and
  gnutls_certificate_set_x509_trust(), that caused memory corruption if
  more than one certificates were added. Report and patch by Max Kellermann.
- Fixed bug in non-blocking gnutls_bye(). gnutls_record_send() will no 
  longer invalidate a session if the underlying send fails, but it will 
  prevent future writes. That is to allow reading the already received data.
  Patches and bug reports by Yoann Vandoorselaere <yoann@prelude-ids.org>

* Version 1.2.9 (2005-11-07)
- Documentation was updated and improved.
- RSA-MD2 is now supported for verifying digital signatures.
- Due to cryptographic advances, verifying untrusted X.509
  certificates signed with RSA-MD2 or RSA-MD5 will now fail with a
  GNUTLS_CERT_INSECURE_ALGORITHM verification output.  For
  applications that must remain interoperable, you can use the
  GNUTLS_VERIFY_ALLOW_SIGN_RSA_MD2 or GNUTLS_VERIFY_ALLOW_SIGN_RSA_MD5
  flags when verifying certificates.  Naturally, this is not
  recommended default behaviour for applications.  To enable the
  broken algorithms, call gnutls_certificate_set_verify_flags with the
  proper flag, to change the verification mode used by
  gnutls_certificate_verify_peers2.
- Make it possible to send empty data through gnutls_record_send,
  to align with the send(2) API.
- Some changes in the certificate receiving part of handshake to prevent
  some possible errors with non-blocking servers.
- Added numeric version symbols to permit simple CPP-based feature
  tests, suggested by Daniel Stenberg <daniel@haxx.se>.
- The (experimental) low-level crypto alternative to libgcrypt used
  earlier (Nettle) has been replaced with crypto code from gnulib.
  This leads to easier re-use of these components in other projects,
  leading to more review and simpler maintenance.  The new configure
  parameter --with-builtin-crypto replace the old --with-nettle, and
  must be used if you wish to enable this functionality.  See README
  under "Experimental" for more information.  Internally, GnuTLS has
  been updated to use the new "Generic Crypto" API in gl/gc.h.  The
  API is similar to the old crypto/gc.h, because the gnulib code were
  based on GnuTLS's gc.h.
- Fix compiler warning in the "anonself" self test.
- API and ABI modifications:
gnutls_x509_crt_list_verify: Added 'const' to prototype in <gnutls/x509.h>.
                             This doesn't reflect a change in behaviour,
                             so we don't break backwards compatibility.
GNUTLS_MAC_MD2: New gnutls_mac_algorithm_t value.
GNUTLS_DIG_MD2: New gnutls_digest_algorithm_t value.
GNUTLS_VERIFY_ALLOW_SIGN_RSA_MD2,
GNUTLS_VERIFY_ALLOW_SIGN_RSA_MD5: New gnutls_certificate_verify_flags values.
                                  Use when calling
                                  gnutls_x509_crt_list_verify,
                                  gnutls_x509_crt_verify, or
                                  gnutls_certificate_set_verify_flags.
GNUTLS_CERT_INSECURE_ALGORITHM: New gnutls_certificate_status_t value,
                                used when broken signature algorithms
                                is used (currently RSA-MD2/MD5).
LIBGNUTLS_VERSION_MAJOR,
LIBGNUTLS_VERSION_MINOR,
LIBGNUTLS_VERSION_PATCH,
LIBGNUTLS_VERSION_NUMBER: New CPP symbols, indicating the GnuTLS
			  version number, can be used for feature existence
			  tests.

* Version 1.2.8 (2005-10-07)
- Libgcrypt 1.2.2 is required to fix a bug for forking GnuTLS servers.
- Don't install the auxilliary libexamples library used by the
  examples in doc/examples/ on "make install", report and tiny patch
  from Thomas Klausner <tk@giga.or.at>.
- If you pass a X.509 CA or PGP trust database to the command line
  tool, it will now abort the connection if the server certificate
  validation fails.  Use the parameter --insecure to continue even
  after certificate validation failures.  Inspired from discussion
  with Alexander Kotelnikov <sacha@myxomop.com>.
- The test for socklen_t has been moved to gnulib.
- Link failures for duplicate or missing "program_name" symbol has been fixed,
  patch from Martin Lambers <marlam@marlam.de>.
- The command line tool and the examples no longer uses mmap or bzero,
  to make them more portable, patch from Martin Lambers
  <marlam@marlam.de>.
- Made the PKCS #12 API handle null passwords. Based on patch by
  Anton Altaparmakov <aia21@cam.ac.uk>.
- The GTK-DOC manual should build with current released tools.
  (But a copy of the output is included, so the tools are not required.)
- The inet_ntop function is now used through gnulib.
- API and ABI modifications:
  No changes since last version.

* Version 1.2.7 (2005-09-09)
- The GNUTLS and GNUTLS-EXTRA libraries are now built with versioned symbols.
- Certtool now complains when reading out-of-range X.509 serial
  numbers, suggested by Fran <e_agf@yahoo.es>.
- Certtool now uses the readline library (when available) when reading
  X.509 serial numbers.
- Fixed build problems in getpass on uClibc and Mingw32 platforms.
- Fixed compile warning regarding socklen_t on Mingw32, reported by
  Martin Lambers <marlam@marlam.de>.
- Fixed examples in doc/examples/, suggested by Fran <e_agf@yahoo.es>.
- Gnulib is now used for the core library, enabling future code cleanups.
- The gnutls-cli tool now use gnutls_certificate_verify_peers2,
  suggested by Daniel Stenberg <daniel@haxx.se>.
- Doc fixes for gnutls_transport_set_push and gnutls_transport_set_pull.
- Minilibtasn1 is now 0.2.17 (removed optional use of C99 macros).
- Disable zlib support if zlib.h is not present.
- A number of internal cleanups.
- API and ABI modifications:
  No changes since last version.

* Version 1.2.6 (2005-07-16)
- MiniLZO updated to version 2.01 and moved to separate directory.
- Collision between system LZO header files and MiniLZO header file
  fixed, reported by Matthias Urlichs <smurf@smurf.noris.de>.
- Will now test for liblzo functionality in liblzo2 too, reported by
  Thomas Klausner <tk@giga.or.at>.
- Minilibtasn1 is now 0.2.14 (no code changes).
- Some code changes to avoid GTK-DOC warnings.
- API and ABI modifications:
  No changes since last version.

* Version 1.2.5 (2005-07-03)
- More builddir != srcdir fixes, reported by Mike Castle
  <dalgoda@ix.netcom.com>.
- Fixed off-by-one bug in the size parameter of gnutls_x509_crt_get*_dn,
  reported by Adam Langley <alangley@gmail.com>.
- Corrected some stuff in minilzo detection. Pointed out by 
  Sergey Lipnevich.
- MiniLZO updated to version 2.00.
- gnutls_x509_crt_list_import now accept a DER formatted CRL.
- API and ABI modifications:
  No changes since last version.

* Version 1.2.4 (2005-05-28)
- Corrected some bugs that could affect 64 bit systems.
- Some corrections in the header files to include the prototype
  of memmem properly (affected 64 bit systems). Report and patch
  by Yoann Vandoorselaere <yoann@prelude-ids.org>.
- Introduced the --fix-key option to certtool, which can be used to
  regenerate the (optional) parameters in a private key. It should
  be used together with --key-info.
- Corrected a bug in certificate chain verification that could lead
  to marking a trusted chain as non trusted, if the last certificate in
  the chain was a self signed one.
- Gnulib portability files were updated.
- License were updated to reflect new FSF address.
- API and ABI modifications:
  No changes since last version.

* Version 1.2.3 (2005-04-28)
- Corrected bug in record packet parsing that could lead
  to a denial of service attack.
- Corrected bug in RSA key export. Previously exported keys
  can be fixed using certtool. Use certtool -k <infile >outfile
- API and ABI modifications:
    gnutls_x509_privkey_fix(): Add.

* Version 1.2.2 (2005-04-25)
- gnutls_error_to_alert() now considers
  GNUTLS_E_UNEXPECTED_HANDSHAKE_PACKET.
- Fixed error in session resuming that could cause a crash in a session.
- Fixed pkcs12 friendly name and local key identifier decoding.
- Internal cleanups, removed duplicate typedef/struct definitions,
  and made source code include external include file, to check
  function prototypes during compile time.
- API and ABI modifications:
  No changes since last version.  At least not intentional, but due
  to the include header changes, there may be inadvertant changes,
  please let us know if you find any.

* Version 1.2.1 (2005-04-04)
- gnutls_bye() will no longer fail when RDWR is used and application
  data are available for reading.
- Added more strict checks for the SRP parameters (g,n), when they
  are not in the included list.
- Added warning to certtool when MD5 is being used for digital
  signatures.
- Optimizations ("-O2 -finline-functions") are not enabled by default,
  instead the standard autoconf defaults are used.  Use `./configure
  CFLAGS="-O2 -finline-functions"' to get the old optimizations.
- Added the option --get-dh-params to certtool, in order to get the
  parameters included in the library primes and generators.
- Improved the semantics of GNUTLS_VERIFY_ALLOW_X509_V1_CA_CRT, to
  allow only trusted Version 1 CAs and introduced
  GNUTLS_VERIFY_ALLOW_ANY_X509_V1_CA_CRT which has the old semantics.
- Nettle self tests now build properly, reported by Pierre
  <pierre42d@9online.fr>.
- Eliminated some memory leaks in DHE and RSA-EXPORT cipher suites.
  Reported by Yoann Vandoorselaere <yoann@prelude-ids.org>.
- If the library has been compiled with features disabled, a warning is 
  issued during the compilation of any program.
- API and ABI modifications:
    gnutls_x509_crt_list_import(): Add
    gnutls_x509_crq_get_attribute_by_oid(): Add.
    gnutls_x509_crq_set_attribute_by_oid(): Add
    gnutls_x509_crt_set_extension_by_oid(): Add.
    GNUTLS_VERIFY_ALLOW_X509_V1_CA_CRT: Modify semantics.
    GNUTLS_VERIFY_ALLOW_ANY_X509_V1_CA_CRT: Add, old behaviour.

* Version 1.2.0 (2005-01-27)
- Added the definitions and OIDs for the RIPEMD-160 hash algorithm.
- Introduced gnutls_x509_crt_sign2(), gnutls_x509_crq_sign2() and 
  gnutls_x509_crl_sign2().
- Fixed license header in source code files.

* Version 1.1.23 (2005-01-18)
- It is now possible to generate PKCS#12 structures without private
  keys using "certtool --to-p12", suggested by Fabian Fagerholm
  <fabbe@paniq.net>.
- Certtool now prints information for the RSA and DSA parameters of
  certificates and private keys.
- Corrected the write of CRL distribution points.
- The certificate chain verification function now checks certificates
  in the reverse order to minimize the spent resources.
- Corrected several bugs found by Marcin Garski <mgarski@post.pl>
- The functions gnutls_x509_crl_get_issuer_dn, gnutls_x509_crq_get_dn,
  gnutls_x509_crt_get_issuer_dn, gnutls_x509_crt_get_dn, and
  gnutls_x509_rdn_get now set *sizeof_buf to the buffer length that is
  required, instead of the string length.  That is, the value has been
  incremented by 1 to account for the terminating zero. Reported by
  Martin Lambers <marlam@web.de>.
- Debug output shouldn't crash on platforms that doesn't handle NULL
  printf %s values.  Reported by Michael.Ringe@aachen.utimaco.de.
- Sync included copy of libtasn1 with version 0.2.13.
- Client X.509 authenticated connections via gnutls-cli should now work again.

* Version 1.1.22 (2004-11-04)
- Replace GNU LD version script with Libtool -export-symbols-regex,
  from Joe Orton <joe@manyfish.co.uk>.
- Documentation improvements.
- Code indented using 'indent -i4 -kr'.
- The API manual is included in Devhelp format.  (Was in last release too,
  but the NEWS entry was forgotten.)
- The OpenSSL compatibility code now use the internal crypto interface.
- Added simple self test of OpenSSL compatibility library.
- Internally, libtool convenience libraries are used.
- Cleanups to configure.ac.

* Version 1.1.21 (2004-10-27)
- Print DN of certificates with unknown characters in them, but in hexform
  only.
- Added second precision to the X.509 parsing and generation functions.
- Corrected bug in _gnutls_x509_get_dn_oid(), and returns the
  actual OID.
- Add parameter --la-file to libgnutls-config and libgnutls-extra-config,
  tiny patch contributed by Joe Orton <joe@manyfish.co.uk>.
- Add pkg-config meta files, suggested by Stéphane LOEUILLET
  <stephane.loeuillet@tiscali.fr>.
- Fix memory initializaion bug in gnutls_certificate_set_x509_trust,
  tiny patch by Aleix Conchillo Flaque <aleix@member.fsf.org>.
- Add self test of PKCS#12 functionality in "certtool", based on test
  vectors from Joe Orton <joe@manyfish.co.uk>.
- Fix library order in libgnutls*-config --libs output, to permit
  static linking, reported by Yoann Vandoorselaere
  <yoann@prelude-ids.org>.

* Version 1.1.20 (2004-10-12)
- Fix compile problem in gl/getpass.c on some systems.

* Version 1.1.19 (2004-10-07)
- Fix memory leak in gnutls_certificate_verify_peers and
  gnutls_certificate_free_credentials, report and patch by Simon
  Posnjak <simon.posnjak@cetrtapot.si>.
- Fix crash in `certtool --to-p12 --load-privkey foo', i.e. exporting
  a key and no certificate to PKCS#12.
- Fix objdir != srcdir builds, reported by "Gerrit P. Haase"
  <gp@familiehaase.de>.
- Fixes faulty getpass implementation in libextra/opencdk/, reported
  by Yoann Vandoorselaere <yoann@prelude-ids.org>.
- Uses memmem instead of strnstr in lib/.
- Using more GNULib portability files, although not yet inside lib/.
- Added gnutls_certificate_verify_peers to gnutls/compat.h.
  Nikos deprecated gnutls_certificate_verify_peers in favor of
  gnutls_certificate_verify_peers2 earlier in the 1.1 branch.
- Improvements to the manual.
- Add new example "ex-rfc2818" for certificate verification, from Nikos.
- Known bug: the library require snprintf.  This has not yet been
  fixed, but will be handled via GNULib later on.

* Version 1.1.18 (2004-08-24)
- Corrected handling of certificate with dates after year 2038.
- Corrected DER decoder which could incorrectly treat input as BER and fail.
- Correct certtool --smime-to-p7 end of line character handling.
- Added example client and server for anonymous authentication.
- Added self test that tests anonymous TLS client and server.
- Added self tests of Nettle and generic crypto layer.
- Added API reference manual in HTML format in doc/reference/ using GTK-DOC.
  Online version at <http://www.gnu.org/software/gnutls/reference/>.
- Assume C89 or better; removed checks for size_t, ptrdiff_t and time_t.
- Man pages for API functions are included.

* Version 1.1.17 (2004-08-18)
- Bug fix of padding string in RSA PKCS#1 v1.5 type 2 encryption,
  reported by Robey Pointer <robey@danger.com>.
- Generic crypto interface for secret key ciphers, hashes and randomness added.
  See section "Experimental" within section "COMPILATION ISSUES" in README.
- Removed length limit on passwords read by 'certtool'.
- Documentation fixes.

* Version 1.1.16 (2004-08-15)
- Fix missing gnulib linker parameter when building certtool.
- Add gnulib module 'progname', needed by module 'error'.
- Improve building with srcdir != objdir.

* Version 1.1.15 (2004-08-15)
- Certtool has simplistic --smime-to-p7 to translate RFC 2633 messages into
  PKCS #7 format.
- Ported to Mac OS X / Darwin.
- Ported to FreeBSD.

* Version 1.1.14 (2004-08-09)
- Documentation converted to Texinfo format.
- Bug fix of test suite.
- Configure now print build information, used by Autobuild.

* Version 1.1.13 (2004-08-05)
- Added simple self test suite.

* Version 1.1.12 (2004-08-02)
- Updated the SRP authentication to conform to the
  latest (yet unreleased) draft. Unfortunately this breaks
  compatibility with previous versions.
- Changed the makefiles to be more portable.
- SRP ciphersuites were moved to the gnutls library.
- Added some default limits in the verification of certificate
  chains, to avoid denial of service attacks. Also added 
  gnutls_certificate_set_verify_limits() to override them.
  Issue pointed out by Patrik Hornik <patrik@hornik.sk>.
- Added gnutls_certificate_verify_peers2().

* Version 1.1.11 (2004-07-16)
- Added the '_t' suffix to all exported symbols.
- Fixed bug in RSA encryption, report and patch by Martijn Koster 
  <mak@greenhills.co.uk>.
- Corrected a bug in certificate verification. Pointed out by
  Yoann Vandoorselaere <yoann@prelude-ids.org>
- Added the GNUTLS_VERIFY_DO_NOT_ALLOW_SAME flags to the
  verification functions.
- The ephemeral DH and RSA parameters are no longer stored in the
  session resume DB.
- Do not free the SRP (prime and generator) parameters obtained from the 
  callback if they are the static ones defined in extra.h
- Eliminated some memory leaks. Reported by Yoann Vandoorselaere.

* Version 1.1.10 (2004-06-12)
- Added gnutls_sign_algorithm_get_name() and gnutls_pk_algorithm_get_name()
- Corrected bug in TLS renegotiation.
- Corrected bug in OpenPGP key loading using a callback.
- gnutls-srpcrypt was renamed to srptool
- Allow handshake requests by the client.
- Automatically disable certificate types that do not have corresponding
  certificates.
- Added gnutls_auth_client_get_type() and gnutls_auth_server_get_type()
- Opencdk library is being included if not found.
- certtool can now add ip address SAN extension.
- certtool has now support for more X.520 DN attribute types.
- Better handling of EOF in gnutls_record_recv().
- _gnutls_deinit() is no longer used. Sessions are not
  automatically removed any more, on abnormal termination.
- Corrected session resuming in SRP ciphersuites.
- Updated to conform to the latest srp draft (draft-ietf-tls-srp-07)
- Added new functions to allow access to the ephemeral
  Diffie Hellman parameters.
- Added the functions gnutls_x509_crt_get_pk_rsa_raw() and
  gnutls_x509_crt_get_pk_dsa_raw() to retrieve parameters from certificates.
- Added the functions gnutls_dh_get_group(), gnutls_dh_get_pubkey() and
  gnutls_rsa_export_get_pubkey() to retrieve parameters of the DH or
  RSA-EXPORT key exchange.
- Some fixes in the session resuming code.
- Added gnutls_openpgp_keyring_check_id().

* Version 1.1.9 (2004-04-14)
- Added support for authority key identifier and the extended key usage
  X.509 extension fields. The certtoool was updated to support them.
- The RC2 cipher is no more included. The one in libgcrypt is now used.
- Added batch support to certtool. Now it can use templates.

* Version 1.1.8 (2004-04-07)
- Implemented all the tests for the SRP group parameters in
  client side. This may lead to incompatibility with very
  old gnutls servers.
- Corrected bug in RSA parameters handling which could cause
  unexpected crashes.
- Optimized the copying of rsa_params.

* Version 1.1.7 (2004-03-29)
- Added gnutls_certificate_set_params_function() and 
  gnutls_anon_set_params_function() that set the RSA or DH
  parameters using a callback.
- Added functions gnutls_rsa_params_cpy(), gnutls_dh_params_cpy()
  and gnutls_x509_privkey_cpy().
- Corrected a compilation issue when opencdk was installed in a
  non standard directory.
- Deprecated: gnutls_srp_server_set_select_function(), 
  gnutls_certificate_client_set_select_function(), gnutls_srp_server_set_select_function().

* Version 1.1.6 (2004-02-24)
- Several bug fixes, by Arne Thomassen.
- Fixed a bug where 'server name' extension was always sent.

* Version 1.1.5 (2004-01-06)
- Added the gnutls_sign_algorithm type.

* Version 1.1.4 (2004-01-04)
- Improved gnutls-cli's SRP behaviour in SRP ciphersuites.
  If they are of highest priority then the abbreviated handshake
  is used.
- Removed all references of missing files.
- Changed handshake behaviour to send the lowest TLS version
  when an unsupported version was advertized. The current behaviour
  is to send the maximum version we support.
- Corrected problem printing the DC attributes in a DN.

* Version 1.1.3 (2003-12-30)
- Implemented TLS 1.1 (and also obsoleted the TLS 1.0 CBC protection
  hack).

* Version 1.1.2 (2003-12-28)
- Added CRL verification functionality to certtool.
- Corrected the CRL distribution point extension handling.

* Version 1.1.1 (2003-12-26)
- Added PKCS #7 support to certtool utility.
- Added support for reading and generating CRL distribution
  points extensions in certificates.
- Added support for generating CRLs in the library and the
  certtool utility.
- Added support for the Subject Key ID PKIX extension.

* Version 1.1.0 (2003-12-21)
- The error codes GNUTLS_E_NO_TEMPORARY_DH_PARAMS and GNUTLS_E_NO_TEMPORARY_RSA_PARAMS
  are no longer returned by the handshake function. Ciphersuites that
  require temporary parameters are removed when such parameters do not exist.
- Added the callbacks gnutls_certificate_client_retrieve_function() and
  gnutls_certificate_server_retrieve_function(), to allow a client or a server
  to specify certificates for the handshake without storing them to the
  credentials structure.
- Added support for generating and exporting DSA private keys.
- Added gnutls_x509_crt_set_key_usage() and certtool can now set the
  certificate's key usage.
- Added gnutls_openpgp_key_get_key_usage().

* Version 1.0.25 (2005-04-27)
- Corrected bug in record packet parsing that could lead
  to a denial of service attack.
- Corrected bug in RSA key export.

* Version 1.0.24 (2005-01-18)
- Corrected several bugs found by Marcin Garski <mgarski@post.pl>

* Version 1.0.23 (2004-11-13)
- Replace GNU LD version script with Libtool -export-symbols-regex,
  from Joe Orton <joe@manyfish.co.uk>.
- Copy libtasn1 has been updated to version 0.2.11.
- Corrected the write of CRL distribution points.
- It is now possible to generate PKCS#12 structures without private
  keys using "certtool --to-p12", suggested by Fabian Fagerholm
  <fabbe@paniq.net>.

* Version 1.0.22 (2004-10-28)
- Print DN of certificates with unknown characters in them, but in hexform
  only.
- Corrected bug in _gnutls_x509_get_dn_oid(), and returns the
  actual OID.
- Added second precision to the X.509 parsing functions.
- Add parameter --la-file to libgnutls-config and libgnutls-extra-config,
  tiny patch contributed by Joe Orton <joe@manyfish.co.uk>.
- Add pkg-config meta files, suggested by Stéphane LOEUILLET
  <stephane.loeuillet@tiscali.fr>.
- Fix memory initializaion bug in gnutls_certificate_set_x509_trust,
  tiny patch by Aleix Conchillo Flaque <aleix@member.fsf.org>.
- Fix certtool --password for PKCS #12, back ported from 1.1.x branch.
- Fix library order in libgnutls*-config --libs output, to permit
  static linking, reported by Yoann Vandoorselaere
  <yoann@prelude-ids.org>.

* Version 1.0.21 (2004-10-07)
- Fix memory leak in gnutls_certificate_verify_peers and
  gnutls_certificate_free_credentials, report and patch by Simon
  Posnjak <simon.posnjak@cetrtapot.si>.
- Fix crash in `certtool --to-p12 --load-privkey foo', i.e. exporting
  a key and no certificate to PKCS#12.
- Fix objdir != srcdir builds, reported by "Gerrit P. Haase"
  <gp@familiehaase.de>.
- Avoid redefining getpass if system already has it, reported by
  Yoann Vandoorselaere <yoann@prelude-ids.org>.
- Add new example "ex-rfc2818" for certificate verification, from Nikos.
- Known bug: the library require snprintf.

* Version 1.0.20 (2004-08-18)
- Bug fix of padding string in RSA PKCS#1 v1.5 type 2 encryption,
  reported by Robey Pointer <robey@danger.com>.

* Version 1.0.19 (2004-08-09)
- Bug fix of test suite.

* Version 1.0.18 (2004-08-05)
- Added simple self test suite.

* Version 1.0.17 (2004-08-02)
- Updated the SRP authentication to conform to the
  latest (yet unreleased) draft. Unfortunately this breaks
  compatibility with previous versions.
- Changed the makefiles to be more portable.
- Added some default limits in the verification of certificate
  chains, to avoid denial of service attacks. Also added 
  gnutls_certificate_set_verify_limits() to override them.
  Issue pointed out by Patrik Hornik <patrik@hornik.sk>.
- Added gnutls_certificate_verify_peers2().

* Version 1.0.16 (2004-07-10)
- Do not free the SRP (prime and generator) parameters obtained from the 
  callback if they are the static ones defined in extra.h.
- Eliminated some memory leaks. Reported by Yoann Vandoorselaere.
- Some fixes in the makefiles.

* Version 1.0.15 (2004-06-29)
- Fixed bug in RSA encryption, report and patch by Martijn Koster 
  <mak@greenhills.co.uk>.
- Corrected a bug in certificate verification. Pointed out by
  Yoann Vandoorselaere <yoann@prelude-ids.org>.

* Version 1.0.14 (2004-06-12)
- Automatically disable certificate types that do not have corresponding
  certificates.
- Updates in the documentation.
- certtool can now add ip address SAN extension.
- certtool has now support for more X.520 DN attribute types.
- Opencdk library is being included if not found.
- Added gnutls_openpgp_keyring_check_id().
- Corrected a serious bug in the included libtasn1 library.
- Corrected session resuming in SRP ciphersuites.
- Updated to conform to the latest srp draft (draft-ietf-tls-srp-07)
- Added the functions gnutls_x509_crt_get_pk_rsa_raw() and
  gnutls_x509_crt_get_pk_dsa_raw() to retrieve parameters from certificates.
- Some fixes in the session resuming code.

* Version 1.0.13 (2004-04-29)
- Some complilation fixes.
- Added the --xml parameter to the certtool utility.

* Version 1.0.12 (2004-04-23)
- Corrected bug in OpenPGP key loading using a callback.
- Renamed gnutls-srpcrypt to srptool
- Allow handshake requests by the client.
* Things backported from the development branch:
- Added support for authority key identifier and the extended key usage
  X.509 extension fields. The certtoool was updated to support them.
- Added batch support to certtool. Now it can use templates.
- The RC2 cipher is no more included. The one in libgcrypt is now used.

* Version 1.0.11 (2004-04-17)
- Added gnutls_sign_algorithm_get_name() and gnutls_pk_algorithm_get_name()
- Corrected bug in TLS renegotiation.

* Version 1.0.10 (2004-04-03)
- Corrected bug in RSA parameters handling which could cause
  unexpected crashes.
- Corrected bug in SSL 3.0 authentication.

* Version 1.0.9 (2004-03-29)
- Added gnutls_certificate_set_params_function() and 
  gnutls_anon_set_params_function() that set the RSA or DH
  parameters using a callback.
- Added functions gnutls_rsa_params_cpy(), gnutls_dh_params_cpy()
  and gnutls_x509_privkey_cpy().
- Corrected a compilation issue when opencdk was installed in a
  non standard directory.
- Documented the changes need in multi-threaded application due
  to the new libgcrypt.

* Version 1.0.8 (2004-02-28)
- Corrected bug in mutual certificate authentication in SSL 3.0.

* Version 1.0.7 (2004-02-25)
- Implemented TLS 1.1 (and also obsoleted the TLS 1.0 CBC protection
  hack).
- Some updates in the documentation.

* Version 1.0.6 (2004-02-12)
* Backported things from the development branch (while maintaining
  backwards compatibility):
- Improved gnutls-cli's SRP behaviour in SRP ciphersuites.
  If they are of highest priority then the abbreviated handshake
  is used.
- The error codes GNUTLS_E_NO_TEMPORARY_DH_PARAMS and GNUTLS_E_NO_TEMPORARY_RSA_PARAMS
  are no longer returned by the handshake function. Ciphersuites that
  require temporary parameters are removed when such parameters do not exist.
- Added the callbacks gnutls_certificate_client_retrieve_function() and
  gnutls_certificate_server_retrieve_function(), to allow a client or a server
  to specify certificates for the handshake without storing them to the
  credentials structure.
- Added support for generating and exporting DSA private keys.

* Version 1.0.5 (2004-02-11)
- Fixed a bug where 'server name' extension was always sent.
* Backported things from the development branch:
- Added CRL verification functionality to certtool.
- Corrected the CRL distribution point extension handling.
- Added PKCS #7 support to certtool utility.
- Added support for reading and generating CRL distribution
  points extensions in certificates.
- Added support for generating CRLs in the library and the
  certtool utility.
- Added support for the Subject Key ID PKIX extension.
- Added the gnutls_sign_algorithm type.

* Version 1.0.4 (2004-01-04)
- Changed handshake behaviour to send the lowest TLS version
  when an unsupported version was advertized. The current behaviour
  is to send the maximum version we support.
- certtool no longer asks the password in unencrypted private
  keys.
- The source is now compiled to use the reentrant libc functions.

* Version 1.0.3 (2003-12-21)
- Corrected bug in gnutls_bye() which made it return an error code
  of INVALID_REQUEST instead of success.
- Corrected a bug in the GNUTLS_KEY key usage definitions.

* Version 1.0.2 (2003-12-18)
- Corrected a bug in the RSA key generation. This was
  generating unusable RSA keys.

* Version 1.0.1 (2003-12-10)
- Some minor fixes in the makefiles. They now include CFLAGS
  from libgcrypt or opencdk if installed in a non standard directory.
- Fixed the SRP detection test in gnutls-cli-debug.
- Added gnutls_rsa_params_export_pkcs1() and gnutls_rsa_params_import_pkcs1().

* Version 1.0.0 (2003-12-04)
- Exported the static SRP group parameters.
- Some fixes in the certificate authenticated SRP ciphersuites.
- Improved the support for draft-ietf-tls-srp-05. The two-phase
  handshake is now fully supported without any interaction with
  the application layer (except for a callback).

* Version 0.9.99 (2003-11-28)
- Some fixes in the gnutls.h header for the gnutls_server_name_set()
  and gnutls_server_name_get() prototypes.
- Exported the gnutls_x509_privkey_sign_data(), gnutls_x509_privkey_verify_data() 
  and gnutls_x509_crt_verify_data().
- Some fixes in the openpgp authentication.
- Removed the Twofish cipher.

* Version 0.9.98 (2003-11-16)
- The openssl compatibility layer was moved to gnutls-openssl
  library instead of being included in the gnutls-extra library.
- Added the RIPEMD ciphersuites defined in draft-ietf-tls-openpgp-keys-04.
- Building with openpgp support is now mandatory.
- gnutls4 compatibility header is no longer included by default in
  gnutls.h.
- gnutls8 function usage yelds a deprecation warning in gcc3.
- gnutls_x509_*_set_dn_by_oid() and gnutls_x509_*_get_*_dn_by_oid()
  functions have a raw_flag parameter added.
- Added gnutls_x509_*_get_dn_oid() and gnutls_x509_crt_get_extension_oid()
  functions which return the available OIDs.

* Version 0.9.97 (2003-11-11)
- The certtool utility can now generate PKCS #12 structures
  without specifying a certificate.
- Added capability to read CRLs to certtool.
- Corrected some functions which return GNUTLS_E_SHORT_MEMORY_BUFFER
  to properly set the required buffer size.
- Corrected a bug in libgcrypt detection.

* Version 0.9.96 (2003-11-09)
- Some changes to allow compilation with mingw32.
- Several code cleanups.

* Version 0.9.95 (2003-11-02)
- Improved the verification functions. Added new verification
  output flags and removed the unused and redundant ones.
- Improved the OpenPGP key support.
- The prime utility was removed, and its functionality was moved
  to certtool.

* Version 0.9.94 (2003-10-30)
- Added manpages for the included programs.
- Documented and improved the certtool utility. 
- Added PKCS #12 support to certtool utility.

* Version 0.9.93 (2003-10-26)
- Corrected some compilation issues.
- Improved the certtool command line utility.

* Version 0.9.92 (2003-10-25)
- The RFC2818 hostname verification is now case insensitive.
- Added support for generating X.509 certificates.
- Added the certtool, a tool for generating X.509 certificates

* Version 0.9.91 (2003-10-17)
- Fixed a compilation issue in the openpgp authentication part.

* Version 0.9.90 (2003-10-08)
- Updated the openpgp key API (depends on the unreleased new
  opencdk).

* Version 0.9.8 (2003-10-02)
- Updated the SRP implementation to follow the latest draft
  (draft-ietf-tls-srp-05).
- Improved the gnutls-cli behaviour in error handling,
  and added a check for the peer's hostname.
- Use versioned symbols in the library (where available).
- RIJNDAEL ciphersuites were renamed to AES.

* Version 0.9.7 (2003-08-25)
- The tex files are now included in the distribution.
- The library can now decrypt PKCS #12 files encrypted with
  the RC2-40 cipher.
- The missing rfc2818_hostname object is now included.
- Several corrections and bug fixes in the library by 
  Arne Thomassen <arne@arne-thomassen.de>.
- CR is now allowed in the base64 decoder.

* Version 0.9.6 (2003-06-28)
- Added gnutls_x509_privkey_get_key_id() and gnutls_x509_crt_get_key_id()
  functions which return a unique (per public key) ID. These can
  be used to check if the private key corresponds to a given certificate.
- Corrections in the TLS layer openpgp certificate packet parser.
- Corrected a bug in the record layer buffering, which affected
  the case where external pull function was used. Report and patch
  by Sergey Poznyakoff <gray@Mirddin.farlep.net>.
- Corrected a bug in gnutls-srpcrypt where a non allocated variable
  was freed.
- SRP programs are now built by default.
- Added API to read and write to PKCS #12 structures. Prototypes
  in gnutls/pkcs12.h.
- The gnutls_transport_ptr type was changed to a pointer type (void*).

* Version 0.9.5 (2003-04-06)
- Several improvements in the PKCS #7 handling
- Eliminated several hard coded constants in MPI parameters.

* Version 0.9.4 (2003-03-28)
- Corrected a parsing error in the Certificate request message.
- Corrected behaviour when a certificate request message is received.
  Now a certificate packet is always sent, and in SSL 3.0 cipher suites
  a no_certificate alert is sent instead.
- Added functionality to generate PKCS #7 structures (with certificates).

* Version 0.9.3 (2003-03-24)
- Support for MD2 was dropped. 
- Improved the error logging functions, by adding a level, and
  by allowing debugging messages just by increasing the level.
- The diffie Hellman ciphersuites are now of higher priority than
  the plain RSA.
- The RSA premaster secret version check can no longer be disabled.
- Implemented the counter measure discussed in the paper "Attacking
  RSA-based Sessions in SSL/TLS", against the attack described in the
  same paper.
- Added the functions: gnutls_handshake_get_last_in(), 
  gnutls_handshake_get_last_out().
- The gnutls_certificate_set_rsa_params() was renamed to 
  gnutls_certificate_set_rsa_export_params().
- Added the new functions: gnutls_certificate_set_x509_key()
  gnutls_certificate_set_x509_trust(), gnutls_certificate_set_x509_crl(),
  gnutls_x509_crt_export(), gnutls_x509_crl_export().
- Added support for encoding and decoding PKCS #8 2.0 encrypted 
  RSA private keys.

* Version 0.9.2 (2003-03-15)
- Some corrections in the memory mapping code (file is unmapped after 
  it is read).
- Added support for PKCS#10 certificate requests generation.

* Version 0.9.1 (2003-03-12)
- Corrected a bug in 64 bit architectures, which affected the
  serial number calculation in the record layer.
- Added gnutls_certificate_free_keys() which deletes all the
  private keys and certificates from the credentials structure.
- Corrected a broken buffer check in _gnutls_io_read_buffered(),
  which caused some unexpected packet length errors. Report and patch
  by Ian Peters <itp@ximian.com>.
- Added ability to generate RSA keys.
- Increased the maximum parameter size in order to read some large keys
  by some CAs. Patch by Ian Peters <itp@ximian.com>.
- Added an strnstr() function and the requirement in some functions to
  use null terminated PEM structures is no more.
- Use mmap() if available to read files.
- Fixed a memory leak in SRP code reported by Rupert Kittinger 
  <r.kittinger@efkon.com>.

* Version 0.9.0 (2003-03-03)
- This version is not binary compatible with the previous ones.
- The library notifies the application on empty and illegal SRP usernames, 
  so that proper notification (via an alert) is sent to the peer.
- Added ability to send some messages back to the application using
  the gnutls_global_set_log_function().
- gnutls_dh_params_generate() and gnutls_rsa_params_generate() now use 
  gnutls_malloc() to allocate the output parameters.
- Added support for MD2 algorithm in certificate signature verification.
- The RSA and DH parameter generation interface was changed. Added
  ability to import and export from and to PKCS3 structures. This 
  was needed to read parameters generated using the openssl dhparam tool.
- Several changes in the temporary (DH/RSA) parameter codebase. No DH 
  parameters are now included in the library. Also the credentials structure 
  can now hold only one temporary parameter of a kind.
- Added a new Certificate, CRL, Private key and PKCS7 structures handling 
  API, defined in gnutls/x509.h
- Added gnutls_certificate_set_verify_flags() function to allow setting the 
  verification flags in the credentials structure. They will be used in the
  *verify_peers functions.
- Added protection against the new TLS 1.0 record layer timing attack.
- Added support for Certificate revocation lists. Functions defined
  in gnutls/x509.h
- The only functions that were removed are:
  gnutls_x509_certificate_to_xml()
  gnutls_x509_extract_dn_string()
- Ported to libtasn1 0.2.x

* Version 0.8.1 (2003-01-22)
- Improved the SRP support, to prevent attackers guessing the
  available usernames by brute force.
- Improved the SRP detection in gnutls-cli-debug
- Some fixes which now allow compilation.

* Version 0.8.0 (2003-01-20)
- Added gnutls_x509_extract_dn_string() which returns a 
  distinguished name in a single string.
- Added gnutls_openpgp_extract_key_name_string() which returns
  an openpgp user ID in a single string.
- Added gnutls_x509_extract_certificate_ca_status() which returns
  the CA status of the given certificate.
- Added SRP-6 support. Follows draft-ietf-tls-srp-04.
- If libtasn1 is not present in the system, it is included in 
  the main gnutls library.
- If liblzo is present in the system, then the included minilzo
  will not be used, and libgnutls-extra will depend on liblzo.
- GNUTLS_E_PARSING_ERROR error code was replaced by GNUTLS_E_BASE64_DECODING_ERROR, 
  and GNUTLS_E_SRP_PWD_PARSING_ERROR. GNUTLS_E_ASCII_ARMOR_ERROR was also 
  replaced by GNUTLS_E_BASE64_DECODING_ERROR.

* Version 0.6.0 (2002-12-08)
- Added "gnutls/compat4.h" header. This is included in gnutls.h
  to emulate the old 0.4.x API.
- Example programs are now stored in doc/examples/
- Several improvements and updates in the documentation.
- Added the certificate authenticated SRP cipher suites.
- gnutls_x509_extract_certificate_dn_string() was updated to return
  an RFC2253 conforming string.
- Added the SRP related functions:
   gnutls_srp_verifier()
   gnutls_srp_base64_encode()
   gnutls_srp_base64_decode()
- Added the function gnutls_srp_set_server_credentials_function()
  to allow retrieving SRP parameters from an external backend - other
  than password files.
- Added the function gnutls_openpgp_set_recv_key_function()
  which can be used to set a callback, to get OpenPGP keys.
- Exported the functions:
   gnutls_malloc()
   gnutls_free()
  which should be used by callback functions.
- Changed the semantics of gnutls_pem_base64_encode_alloc()
  and gnutls_pem_base64_decode_alloc(). In the default case
  were the gnutls library is used with malloc/realloc/free,
  these are binary compatible.

* Version 0.5.11 (2002-11-05)
- Some fixes in 'gnutls-cli' client program to prevent some segmentation 
  faults at exit.
- Example programs found in the documentation can now be generated by
  running "make examples" in doc/tex directory.
- Added more descriptive error strings, to gnutls_strerror().
- Documented error codes, and the function reference list is now sorted.
- Optimized buffering code.
- gnutls_x509_extract_certificate_dn_string() was rewritten.
- Added GNUTLS_E_SHORT_MEMORY_BUFFER error code, which is returned in the
  case where the memory buffer provided is not long enough.
- Depends on the new OpenCDK 0.3.2.

* Version 0.5.10 (2002-10-13)
- Updated documentation.
- Added server name extension. This allows clients to specify the
  name of the server they connect to. Useful to HTTPS.
- Several corrections in the code base, mostly in signed/unsigned,
  checkings.

* Version 0.5.9 (2002-10-10)
- Corrected some code which worked fine in gcc 3.2, but not with any
  other compiler.
- Updated 'gnutls-cli' with the '--starttls' option, to allow testing
  starttls implementations.
- Added gnutls_x509_extract_key_pk_algorithm() function which extracts
  the private key type, of a DER encoded key.
- Added gnutls_x509_extract_certificate_dn_string() which returns the 
  certificate's distinguished name in a single string.
- Added gnutls_set_default_priority() and gnutls_set_default_export_priority()
  functions, to avoid calling all the *_priority() functions if the defaults
  are acceptable.
- Added int gnutls_x509_check_certificates_hostname() which check whether
  the given hostname matches the owner of the given X.509 certificate.

* Version 0.5.8 (2002-09-25)
- Updated documentation.
- Added gnutls_record_get_direction() which replaces the obsolete
  gnutls_handshake_get_direction().
- Added function to convert error codes to alert descriptions
- Added LZO compression

* Version 0.5.7 (2002-09-11)
- Some fixes in the memory allocation functions (realloc).
- Improved the string functions used in XML certificate generation.
- Removed dependency on libgdbm.
- Corrected bug in gnutls_dh_params_set() which affected
  gnutls_dh_params_deinit().
- Corrected bug in session resuming code in server side.

* Version 0.5.6 (2002-09-06)
- Corrected bugs in SRP implementation, which prevented gnutls 
  to interoperate with other implementations. (interoperability testing
  was done by David Taylor)
- Corrected bug in cert_type extension.
- Corrected extension type checks which used an 8 bit extension size,
  instead of 16 bits.
- Added versioning in the XML output of certificate functions.
- Removed the X.509 test suite.

* Version 0.5.5 (2002-09-03)
- Updated the SRP implementation to the latest draft. The blowfish
  crypt implementation was removed, since the new draft does not allow
  other hash algorithms except for the srpsha. 
- Renamed all the constructed types in order to have more consistent
  names. 
- Improved the certificate and key read functions. Now they can read 
  the certificate and the private key from the same file.
- Updated and corrected documentation.

* Version 0.5.4 (2002-08-27)
- Fixes in TLS 1.0 PRF and SSL3 random functions.
- gnutls_handshake_set_exportable_detection() was obsoleted.
- Added gnutls_openpgp_extract_key_id() which returns the key ID.
- Corrected bug in DHE key exchange
- Added support for temporary RSA keys which are needed for the
  export cipher suites.
- Added the TLS_RSA_EXPORT_ARCFOUR_40_MD5 ciphersuite.

* Version 0.5.3 (2002-08-23)
- No changes. Replaces the tarball of 0.5.2 which accidentally contained
  code from the unstable branch.

* Version 0.5.2 (2002-08-22)
- Added an error code that is returned in clients which connect
  to export only servers. This must be enabled using the
  gnutls_handshake_set_exportable_detection() function.
- Updated openssl compatibility layer.
- Added gnutls_handshake_get_direction() function which returns
  the state of the handshake when interrupted.

* Version 0.5.1 (2002-07-17)
- Corrected the m4 macros which used <gnutls.h> instead of
  <gnutls/gnutls.h>
- Documentation fixes
- Added gnutls_transport_set_ptr2() function, which accepts two
  different pointers, to be used while receiving, and 
  while sending data.
- Semantic changes in gnutls_record_set_max_size(). The requested
  size is now immediately enforced at the output buffers.
- gnutls_global_init_extra() now fails if the library versions do
  not match.
- Fixes in client and server example programs. Null encryption can
  be used in these programs, to assist in debuging.
- Fixes in zlib compression code.

* Version 0.5.0 (2002-07-06)
- Added X.509 certificate tests in tests/ directory
- Removed stubs for SRP and Anonymous authentication. They served
  no purpose since they are always included, unless it was requested
  not to do so.
- Added gnutls_handshake_set_private_extensions() function. This
  function can be used to enable private (gnutls specific) cipher suites
  and compression algorithms.
- Added check for C99 macro support by the compiler.
- Added functions gnutls_b64_encode_fmt2() and gnutls_b64_decode_fmt2()
- Added the new libtasn1 library.
- Removed the gdbm backend. Applications are now responsible for the
  session resuming backend. The gnutls-serv application contains an
  simple example on how to use gdbm for resuming.
- Headers for the gnutls library are now installed in $(includedir)/gnutls
- Added an OpenSSL compatible interface (with some limitations).
- Added functions to convert DER encoded certificates to XML format.

* Version 0.4.4 (2002-06-24)
- Corrected bug in PKCS-1 RSA encryption which prevented gnutls to encrypt
  using keys of some specific size.

* Version 0.4.3 (2002-05-23)
- The gnutls-extra library now compiles fine, if the opencdk library is
  not present.
- Several bug fixes.
- Added gnutls_global_set_mem_func() function, to set the memory allocation
  functions, if other than the defaults are to be used.
- The default memory allocation functions are now the ones in libc.

* Version 0.4.2 (2002-05-21)
- Separated ASN.1 structures parser documentation and TLS library
  documentation.
- Added gnutls_handshake_set_rsa_pms() function, which disables the
  version check in RSA premaster secret.
- Added gnutls_session_is_resumed() function, which reports if a session
  is a resumed one.
- Added gnutls_state_set_ptr() and gnutls_state_get_ptr() functions, to
  assist in callback functions.
- Replaced the included 1024 bit prime for Diffie Hellman, with a new
  random one.
- Relicensed the library under the GNU Lesser General Public License
- Added gnutls-extra library which contains the GPL covered code of gnutls.

* Version 0.4.1 (2002-04-07)
- Now uses alloca() for temporary variables
- Optimized RSA signing
- Added functions to return the peer's certificate activation and
  expiration time.
- Corrected time function's behaviour (the time value returned no longer
  relate to local timezone).

* Version 0.4.0 (2002-04-01)
- Added support for RFC2630 (PKCS7) X.509 certificate sets
- Added new functions: gnutls_x509_extract_certificate_pk_algorithm(),
  gnutls_openpgp_extract_key_pk_algorithm().
- Several optimizations in the Handshake protocol
- Several optimizations in RSA algorithm
- Unified the return values because of small buffers.

* Version 0.3.92 (2002-03-23)
- Updated documentation
- Combined error codes of ASN.1 parser and gnutls
- Removed GNUTLS_CERT_TRUSTED from the CertificateStatus enumeration
- Added protection against CBC chosen plaintext attack (disabled by default)
- Improved and optimized compression support

* Version 0.3.91 (2002-03-03)
- Added gnutls-cli-debug program
- Corrections in session resumption
- Rehandshake can now handle negotiation of different authentication
  type.
- gnutls-cli, gnutls-serv, gnutls-srpcrypt and gnutls-cli-debug are 
  now being installed.

* Version 0.3.90 (2002-02-24)
- Handshake messages are not kept in memory any more. Now we use 
  less memory during a handshake
- Added support for certificates with DSA parameters
- Added DHE_DSS cipher suites
- Key exchange methods changed so they do not depend on the 
  certificate type. Added certificate type negotiation TLS extension.
- Added openpgp key support (EXPERIMENTAL)
- Improved Diffie Hellman key exchange support.
- Bug fixes in the RSA key exchange.
- Added check for the requested TLS extensions
- TLS extensions now use a 16 bit type field.
- Added a minimal string library to assist in ASN.1 parsing
- Changes in ASN.1 parser to work with the new bison
- Added gnutls_x509_extract_subject_alt_name(), which deprecates 
  gnutls_x509_extract_subject_dns_name()
- gnutls_x509_set_trust_(file/mem) can now be called multiple times
- gnutls_srp_server_set_cred_file() can now be called multiple times

* Version 0.3.5 (2002-01-25)
- Corrected the RSA key exchange method, to avoid attacks against
  PKCS-1 formating.

* Version 0.3.4 (2002-01-20)
- Corrected bugs in DHE_RSA key exchange method

* Version 0.3.3 (2002-01-19)
- Added gnutls_x509pki_verify_certificate()
- Added gnutls_x509pki_set_trust_mem() and gnutls_x509pki_set_key_mem()
- Bug fixes in srpcrypt (based on patch by Marc Huber)
- Bug fixes in the Handshake protocol (based on patch by Guillaume Morin)
- Corrected library versioning

* Version 0.3.2 (2002-01-05)
- Corrected bug which did not allow a client to accept multiple CA names
- Added gnutls_fingerprint()
- Added gnutls_x509pki_extract_certificate_serial()
- Added gnutls_b64_encode_fmt() and gnutls_b64_decode_fmt()
- Corrected behaviour in version advertizing
- Updated documentation
- Prefixed all types in gnutls.h with 'GNUTLS_' to avoid namespace collisions

* Version 0.3.1 (2001-12-21)
- Corrections in the configuration files
- Fixes a bug in anonymous authentication

* Version 0.3.0 (2001-12-17)
- Corrected bug in new integer formatting (now we use the old format again)
- Several corrections and usual cleanups

* Version 0.2.91 (2001-12-10)
- Fixes in MPI handling (fixes possible bug with signed integers)
- Removed name indication extension
- Added gnutls_transport_get_ptr() and gnutls_db_get_ptr()
- Optimizations in server certificate callback.
- Fixes in anonymous authentication
- Corrections in client ciphersuite selection

* Version 0.2.90 (2001-12-07)
- gnutls_handshake(), gnutls_read() etc. functions no longer require
  the 'SOCKET cd' argument. This argument is set using the function
  gnutls_set_transport_ptr().
- introduced gnutls_x509pki_get_peer_certificate_list(). This function returns
  a list containing peer's certificate and issuers DER encoded.
- Updated X.509 certificate handling API
- Added callback to select the server certificate
- More consistent function naming (changes in several function names)
- Buffer overflow checking in ASN.1 structures parser
- Updated documentation

* Version 0.2.11 (2001-11-16)
- Changed the meaning of GNUTLS_E_REHANDSHAKE value. If this value
  is returned, then the caller should perform a handshake or send
  an alert to the peer.
- Made receive buffer dynamic. Normally if no large chunks are received
  it occupies less space.
- Added max_record_size extension
- Bugfixes in session handling
- Improved non blocking IO support in the Handshake Protocol
- Usual bugfixes and cleanups
- Documentation updated (includes ASN.1 documentation)

* Version 0.2.10 (2001-11-05)
- Corrected bugs and improved non blocking IO
- Added hooks to use external database to store sessions
- Usual cleanups

* Version 0.2.9 (2001-10-27)
- AUTH_INFO types and structures were moved to library internals
- AUTH_FAILED is no longer returned in SRP authentication
  (any fatal error in SRP means auth failed)
- Introduced GNUTLS_E_INTERRUPTED
- Added support for non blocking IO
- gnutls_recv() and gnutls_send() are now obsolete
- Changed semantics of gnutls_rehandshake()

* Version 0.2.4 (2001-10-12)
- Better handling of X.509 certificate extensions
- Added DHE_RSA ciphersuites
- Updated the Name Indication (dnsname) extension
- Improvements in Diffie Hellman primes handling

* Version 0.2.3 (2001-09-19)
- Memory optimizations in gnutls_recv()
- Fixed several memory leaks
- Added ability to specify callback for x509 client certificate selection
- Better documentation

* Version 0.2.2 (2001-08-21)
- Several bugfixes (library and documentation)

* Version 0.2.1 (2001-08-07)
- SRP fixes

* Version 0.2.0 (2001-08-07)
- Partial support for X.509v3 Certificate extensions.
- Added Internal memory handlers
- Removed gnutls_x509_set_cn()
- Added X.509 client authentication
- Several bug fixes and protocol fixes

* Version 0.1.9 (2001-07-30)
- Corrected bug(s) in ChangeCipherSpec packet (fixes renegotiate)
- SRP is updated to conform to the newest draft.
- Added support for DNSNAME extension.
- Reentracy fixes in ASN.1 Parsing.
- Optimizations in hash/hmac functions
- (Error) message handling has changed
- Better Protocol Version handling
- Added X.509 Certificate Verification
- gnutls_read() semantics are now closer to read(2) - added EOF
- Documented some part of gnutls in doc/tex/ using Latex

* Version 0.1.4 (2001-06-22)
- Corrected (srp) base64 encoding.
- Changed bcrypt algorithm to include username.
- Added RSA Ciphersuites (no certificate checking).
- Fixes in SSL 2.0 client hello parsing.
- Added ASN.1 and DER parsers.
- Bugfixes in session resuming
- Updated Ciphersuite selection algorithm
- Added internal representation of X.509 structures.
- Added global state

* Version 0.1.3 (2001-06-01)
- Updated API (and the way it is documented - we use inline documentation)
- Added function to access alert messages.
- Added support for renegotiating parameters.
- Better and Faster Resume Database handling.
- Several bugfixes

* Version 0.1.2 (2001-05-14)
- Updated API
- Fixes in extension handling

* Version 0.1.1 (2001-05-13)
- Added compatibility with Stanford's libsrp library

* Version 0.1.0 (2001-05-09)
- Added SSL 2.0 client hello support
- GNUTLS is a gnu library
- Added support for TLS extensions.
- Added support for SRP

* Version 0.0.7 (2001-01-11)
- Added server side session resuming (using gdbm)
- Added twofish algorithm

* Version 0.0.6 (2000-12-20)
- Added client side session resuming
- Better documentation (check doc/API)
- Better socket handling (gnutls can be used with select())
- Some primitive support for non blocking IO and socket options has been added.

* Version 0.0.5 (2000-12-07)
- Added Compression (using ZLIB)
- Added SSL 3.0 support

----------------------------------------------------------------------
Copying and distribution of this file, with or without modification,
are permitted in any medium without royalty provided the copyright
notice and this notice are preserved.<|MERGE_RESOLUTION|>--- conflicted
+++ resolved
@@ -3,8 +3,38 @@
 Copyright (C) 2000, 2001, 2002, 2003, 2004 Nikos Mavrogiannopoulos
 See the end for copying conditions.
 
-<<<<<<< HEAD
 * Version 2.3.12 (unreleased)
+
+** Merge gnutls_with_netconf branch.
+
+*** libgnutls [PSK]: New API to retrieve PSK identity hint in client.
+The function is gnutls_psk_client_get_hint.
+
+*** libgnutls [PSK]: New API to set PSK identity hint in server.
+The function is gnutls_psk_set_server_credentials_hint.
+
+*** libgnutls [PSK]: Support server key exchange with PSK identity hint.
+In the client, the message is parsed and the application can use
+gnutls_psk_client_get_hint to retrieve the hint.  In the server, the
+message is sent if the application has specified a PSK identity hint
+using gnutls_psk_set_server_credentials_hint.
+
+*** libgnutls [PSK]: Support Netconf PSK key derivation.
+The function gnutls_psk_netconf_derive_key supports the PSK key
+derivation as specified in draft-ietf-netconf-tls-02.txt.  New self
+test netconf-psk.c.
+
+*** psktool: Support new --netconf-hint to generate PSK key from password.
+Uses the Netconf algorithm to derive PSK key from password.
+
+*** gnutls-serv: Support new --pskhint parameter to set PSK identity hint.
+
+*** gnutls-cli: Always support PSK modes, through a callback.
+The callback will derive a PSK key using Netconf algorithm.  It will
+print the PSK identity hint to help the user.
+
+*** New PSK example client and server.
+See doc/examples/ex-client-psk.c and doc/examples/ex-serv-psk.c.
 
 ** libgnutls: Fix gnutls_x509_crl_set_version on arm platforms.
 The code didn't work properly on platforms where 'char' is unsigned,
@@ -21,6 +51,9 @@
 
 ** API and ABI modifications:
 RAND_pseudo_bytes: ADDED to libgnutls-openssl.
+gnutls_psk_client_get_hint: ADDED.
+gnutls_psk_set_server_credentials_hint: ADDED.
+gnutls_psk_netconf_derive_key: ADDED
 
 * Version 2.3.11 (released 2008-05-20)
 
@@ -179,46 +212,10 @@
 reports.
 
 ** Update internal copy of libtasn1 to version 1.4.
-=======
-* Version 2.3.4.netconf.2 (released 2008-06-04)
-
-** libgnutls [PSK]: New API to retrieve PSK identity hint in client.
-The function is gnutls_psk_client_get_hint.
-
-** libgnutls [PSK]: New API to set PSK identity hint in server.
-The function is gnutls_psk_set_server_credentials_hint.
-
-** libgnutls [PSK]: Will send server key exchange with PSK identity hint.
-The message is sent if the application has specified a PSK identity
-hint using gnutls_psk_set_server_credentials_hint.
-
-** psktool: Support new --netconf-hint to generate PSK key from password.
-Uses the Netconf algorithm to derive PSK key from password.
-
-** gnutls-serv: Support new --pskhint parameter to set PSK identity hint.
-
-** gnutls-cli: Always support PSK modes, through a callback.
-The callback will derive a PSK key using Netconf algorithm.  It will
-print the PSK identity hint to help the user.
-
-** API and ABI modifications:
-gnutls_psk_client_get_hint: ADDED.
-gnutls_psk_set_server_credentials_hint: ADDED.
-
-* Version 2.3.4.netconf.1 (released 2008-05-15)
-
-** Handle psk_identity_hint field in client.
-
-** Change PSK key derivation logic.
-
-** gnutls-cli: Fix so that PSK authentication works.
-Back-ported from trunk.
->>>>>>> aa2c7264
-
-** API and ABI modifications:
-No changes since last version.
-
-<<<<<<< HEAD
+
+** API and ABI modifications:
+No changes since last version.
+
 * Version 2.3.6 (released 2008-04-17)
 
 ** Make gnutls_x509_crq_sign2 set certificate request version if not set.
@@ -292,20 +289,6 @@
 GNUTLS_DIG_SHA224: ADDED
 GNUTLS_SIGN_RSA_SHA224: ADDED
 gnutls_openpgp_crt_get_auth_subkey: MODIFIED
-=======
-* Version 2.3.4.netconf.0 (released 2008-04-13)
-
-** Support Netconf PSK key derivation.
-The function gnutls_psk_netconf_derive_key supports the PSK key
-derivation as specified in draft-ietf-netconf-tls-01.txt.  New self
-test netconf-psk.c.
-
-** New PSK example client and server.
-See doc/examples/ex-client-psk.c and doc/examples/ex-serv-psk.c.
-
-** API and ABI modifications:
-gnutls_psk_netconf_derive_key: ADDED
->>>>>>> aa2c7264
 
 * Version 2.3.4 (released 2008-03-19)
 
